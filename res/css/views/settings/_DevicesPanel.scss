--- conflicted
+++ resolved
@@ -15,8 +15,8 @@
 */
 
 .mx_DevicesPanel {
-<<<<<<< HEAD
-    width: 880px;
+    width: auto;
+    max-width: 880px;
 }
 
 .mx_DevicesPanel_header {
@@ -35,29 +35,6 @@
     align-items: flex-start;
     margin-block: 10px;
     min-height: 35px;
-=======
-    table-layout: fixed;
-    // Normally the panel is 880px, however this can easily overflow the container.
-    // TODO: Fix the table to not be squishy
-    width: auto;
-    max-width: 880px;
-    border-spacing: 10px;
-}
-
-.mx_DevicesPanel_header {
-    font-weight: bold;
-}
-
-.mx_DevicesPanel_header .mx_DevicesPanel_deviceButtons {
-    height: 48px; // make this tall so the table doesn't move down when the delete button appears
-    width: 20%;
-}
-
-.mx_DevicesPanel_header th {
-    padding: 0px;
-    text-align: left;
-    vertical-align: middle;
->>>>>>> bc32f05f
 }
 
 .mx_DevicesPanel_device .mx_DevicesPanel_deviceInfo {
@@ -69,7 +46,6 @@
     color: $primary-content;
 }
 
-<<<<<<< HEAD
 .mx_DevicesPanel_lastSeen {
     font-size: $font-12px;
 }
@@ -85,12 +61,6 @@
     display: flex;
     align-items: center;
     gap: 5px;
-=======
-.mx_DevicesPanel_device td {
-    vertical-align: baseline;
-    padding: 0px;
-}
->>>>>>> bc32f05f
 
     .mx_Field_input {
         width: 240px;
