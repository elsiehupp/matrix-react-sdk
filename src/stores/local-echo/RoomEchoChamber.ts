--- conflicted
+++ resolved
@@ -14,17 +14,12 @@
 limitations under the License.
 */
 
-import { MatrixEvent } from "matrix-js-sdk/src/models/event";
-
 import { GenericEchoChamber, implicitlyReverted, PROPERTY_UPDATED } from "./GenericEchoChamber";
 import { getRoomNotifsState, RoomNotifState, setRoomNotifsState } from "../../RoomNotifs";
 import { RoomEchoContext } from "./RoomEchoContext";
 import { _t } from "../../languageHandler";
-<<<<<<< HEAD
-=======
 import { MatrixEvent } from "matrix-js-sdk/src/models/event";
 import { EventType } from "matrix-js-sdk/src/@types/event";
->>>>>>> 2b52e17a
 
 export enum CachedRoomKey {
     NotificationVolume,
