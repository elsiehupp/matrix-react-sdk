--- conflicted
+++ resolved
@@ -169,13 +169,7 @@
         return { roomId, eventId: r.event_id };
     }
 
-<<<<<<< HEAD
     private pickRooms(roomIds: (string | Symbols.AnyRoom)[] = null): Room[] {
-=======
-    public async readRoomEvents(eventType: string, msgtype: string | undefined, limit: number): Promise<object[]> {
-        limit = limit > 0 ? Math.min(limit, Number.MAX_SAFE_INTEGER) : Number.MAX_SAFE_INTEGER; // relatively arbitrary
-
->>>>>>> 3ed76f5d
         const client = MatrixClientPeg.get();
         if (!client) throw new Error("Not attached to a client");
 
@@ -185,14 +179,13 @@
         return targetRooms.filter(r => !!r);
     }
 
-<<<<<<< HEAD
     public async readRoomEvents(
         eventType: string,
         msgtype: string | undefined,
         limitPerRoom: number,
         roomIds: (string | Symbols.AnyRoom)[] = null,
     ): Promise<object[]> {
-        limitPerRoom = limitPerRoom > 0 ? Math.min(limitPerRoom, 25) : 25; // arbitrary choice
+        limitPerRoom = limitPerRoom > 0 ? Math.min(limitPerRoom, Number.MAX_SAFE_INTEGER) : Number.MAX_SAFE_INTEGER; // relatively arbitrary
 
         const rooms = this.pickRooms(roomIds);
         const allResults: IEvent[] = [];
@@ -206,24 +199,6 @@
                 if (ev.getType() !== eventType || ev.isState()) continue;
                 if (eventType === EventType.RoomMessage && msgtype && msgtype !== ev.getContent()['msgtype']) continue;
                 results.push(ev);
-=======
-    public async readStateEvents(eventType: string, stateKey: string | undefined, limit: number): Promise<object[]> {
-        limit = limit > 0 ? Math.min(limit, Number.MAX_SAFE_INTEGER) : Number.MAX_SAFE_INTEGER; // relatively arbitrary
-
-        const client = MatrixClientPeg.get();
-        const roomId = ActiveRoomObserver.activeRoomId;
-        const room = client.getRoom(roomId);
-        if (!client || !roomId || !room) throw new Error("Not in a room or not attached to a client");
-
-        const results: MatrixEvent[] = [];
-        const state: Map<string, MatrixEvent> = room.currentState.events.get(eventType);
-        if (state) {
-            if (stateKey === "" || !!stateKey) {
-                const forKey = state.get(stateKey);
-                if (forKey) results.push(forKey);
-            } else {
-                results.push(...Array.from(state.values()));
->>>>>>> 3ed76f5d
             }
 
             results.forEach(e => allResults.push(e.getEffectiveEvent()));
@@ -237,7 +212,7 @@
         limitPerRoom: number,
         roomIds: (string | Symbols.AnyRoom)[] = null,
     ): Promise<object[]> {
-        limitPerRoom = limitPerRoom > 0 ? Math.min(limitPerRoom, 100) : 100; // arbitrary choice
+        limitPerRoom = limitPerRoom > 0 ? Math.min(limitPerRoom, Number.MAX_SAFE_INTEGER) : Number.MAX_SAFE_INTEGER; // relatively arbitrary
 
         const rooms = this.pickRooms(roomIds);
         const allResults: IEvent[] = [];
