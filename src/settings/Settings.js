/*
Copyright 2017 Travis Ralston
Copyright 2018 New Vector Ltd

Licensed under the Apache License, Version 2.0 (the "License");
you may not use this file except in compliance with the License.
You may obtain a copy of the License at

    http://www.apache.org/licenses/LICENSE-2.0

Unless required by applicable law or agreed to in writing, software
distributed under the License is distributed on an "AS IS" BASIS,
WITHOUT WARRANTIES OR CONDITIONS OF ANY KIND, either express or implied.
See the License for the specific language governing permissions and
limitations under the License.
*/

import {_td} from '../languageHandler';
import {
    AudioNotificationsEnabledController,
    NotificationBodyEnabledController,
    NotificationsEnabledController,
} from "./controllers/NotificationControllers";
import LazyLoadingController from "./controllers/LazyLoadingController";
import CustomStatusController from "./controllers/CustomStatusController";

// These are just a bunch of helper arrays to avoid copy/pasting a bunch of times
const LEVELS_ROOM_SETTINGS = ['device', 'room-device', 'room-account', 'account', 'config'];
const LEVELS_ROOM_SETTINGS_WITH_ROOM = ['device', 'room-device', 'room-account', 'account', 'config', 'room'];
const LEVELS_ACCOUNT_SETTINGS = ['device', 'account', 'config'];
const LEVELS_FEATURE = ['device', 'config'];
const LEVELS_DEVICE_ONLY_SETTINGS = ['device'];
const LEVELS_DEVICE_ONLY_SETTINGS_WITH_CONFIG = ['device', 'config'];

export const SETTINGS = {
    // EXAMPLE SETTING:
    // "my-setting": {
    //     // Must be set to true for features. Default is 'false'.
    //     isFeature: false,
    //
    //     // Display names are strongly recommended for clarity.
    //     displayName: _td("Cool Name"),
    //
    //     // Display name can also be an object for different levels.
    //     //displayName: {
    //     //    "device": _td("Name for when the setting is used at 'device'"),
    //     //    "room": _td("Name for when the setting is used at 'room'"),
    //     //    "default": _td("The name for all other levels"),
    //     //}
    //
    //     // The supported levels are required. Preferably, use the preset arrays
    //     // at the top of this file to define this rather than a custom array.
    //     supportedLevels: [
    //         // The order does not matter.
    //
    //         "device",        // Affects the current device only
    //         "room-device",   // Affects the current room on the current device
    //         "room-account",  // Affects the current room for the current account
    //         "account",       // Affects the current account
    //         "room",          // Affects the current room (controlled by room admins)
    //         "config",        // Affects the current application
    //
    //         // "default" is always supported and does not get listed here.
    //     ],
    //
    //     // Required. Can be any data type. The value specified here should match
    //     // the data being stored (ie: if a boolean is used, the setting should
    //     // represent a boolean).
    //     default: {
    //         your: "value",
    //     },
    //
    //     // Optional settings controller. See SettingsController for more information.
    //     controller: new MySettingController(),
    //
    //     // Optional flag to make supportedLevels be respected as the order to handle
    //     // settings. The first element is treated as "most preferred". The "default"
    //     // level is always appended to the end.
    //     supportedLevelsAreOrdered: false,
    // },
    "feature_pinning": {
        isFeature: true,
        displayName: _td("Message Pinning"),
        supportedLevels: LEVELS_FEATURE,
        default: false,
    },
    "feature_custom_status": {
        isFeature: true,
        displayName: _td("Custom user status messages"),
        supportedLevels: LEVELS_FEATURE,
        default: false,
        controller: new CustomStatusController(),
    },
    "feature_lazyloading": {
        isFeature: true,
        displayName: _td("Increase performance by only loading room members on first view"),
        supportedLevels: LEVELS_FEATURE,
        controller: new LazyLoadingController(),
        default: true,
    },
    "feature_keybackup": {
        isFeature: true,
        displayName: _td("Backup of encryption keys to server"),
        supportedLevels: LEVELS_FEATURE,
        default: false,
    },
    "feature_state_counters": {
        isFeature: true,
        displayName: _td("Render simple counters in room header"),
        supportedLevels: LEVELS_FEATURE,
        default: false,
    },
<<<<<<< HEAD
    "feature_gridview": {
        isFeature: true,
        displayName: _td("Allow up to 6 rooms in a community to be shown simultaneously in a grid via the context menu"),
        supportedLevels: LEVELS_FEATURE,
        default: false,
    },
    "feature_sas": {
        isFeature: true,
        displayName: _td("Two-way device verification using short text"),
        supportedLevels: LEVELS_FEATURE,
        default: false,
    },
=======
>>>>>>> 4b68ca14
    "MessageComposerInput.dontSuggestEmoji": {
        supportedLevels: LEVELS_ACCOUNT_SETTINGS,
        displayName: _td('Disable Emoji suggestions while typing'),
        default: false,
    },
    "useCompactLayout": {
        supportedLevels: LEVELS_ACCOUNT_SETTINGS,
        displayName: _td('Use compact timeline layout'),
        default: false,
    },
    "hideRedactions": {
        supportedLevels: LEVELS_ROOM_SETTINGS_WITH_ROOM,
        displayName: _td('Hide removed messages'),
        default: false,
    },
    "hideJoinLeaves": {
        supportedLevels: LEVELS_ROOM_SETTINGS_WITH_ROOM,
        displayName: _td('Hide join/leave messages (invites/kicks/bans unaffected)'),
        default: false,
    },
    "hideAvatarChanges": {
        supportedLevels: LEVELS_ROOM_SETTINGS_WITH_ROOM,
        displayName: _td('Hide avatar changes'),
        default: false,
    },
    "hideDisplaynameChanges": {
        supportedLevels: LEVELS_ROOM_SETTINGS_WITH_ROOM,
        displayName: _td('Hide display name changes'),
        default: false,
    },
    "hideReadReceipts": {
        supportedLevels: LEVELS_ROOM_SETTINGS,
        displayName: _td('Hide read receipts'),
        default: false,
    },
    "showTwelveHourTimestamps": {
        supportedLevels: LEVELS_ACCOUNT_SETTINGS,
        displayName: _td('Show timestamps in 12 hour format (e.g. 2:30pm)'),
        default: false,
    },
    "alwaysShowTimestamps": {
        supportedLevels: LEVELS_ACCOUNT_SETTINGS,
        displayName: _td('Always show message timestamps'),
        default: false,
    },
    "autoplayGifsAndVideos": {
        supportedLevels: LEVELS_ACCOUNT_SETTINGS,
        displayName: _td('Autoplay GIFs and videos'),
        default: false,
    },
    "alwaysShowEncryptionIcons": {
        supportedLevels: LEVELS_ACCOUNT_SETTINGS,
        displayName: _td('Always show encryption icons'),
        default: true,
    },
    "showRoomRecoveryReminder": {
        supportedLevels: LEVELS_ACCOUNT_SETTINGS,
        displayName: _td('Show a reminder to enable Secure Message Recovery in encrypted rooms'),
        default: true,
    },
    "enableSyntaxHighlightLanguageDetection": {
        supportedLevels: LEVELS_ACCOUNT_SETTINGS,
        displayName: _td('Enable automatic language detection for syntax highlighting'),
        default: false,
    },
    "Pill.shouldHidePillAvatar": {
        supportedLevels: LEVELS_ACCOUNT_SETTINGS,
        displayName: _td('Hide avatars in user and room mentions'),
        default: false,
    },
    "TextualBody.disableBigEmoji": {
        supportedLevels: LEVELS_ACCOUNT_SETTINGS,
        displayName: _td('Disable big emoji in chat'),
        default: false,
    },
    "MessageComposerInput.isRichTextEnabled": {
        supportedLevels: LEVELS_ACCOUNT_SETTINGS,
        default: false,
    },
    "MessageComposer.showFormatting": {
        supportedLevels: LEVELS_ACCOUNT_SETTINGS,
        default: false,
    },
    "dontSendTypingNotifications": {
        supportedLevels: LEVELS_ACCOUNT_SETTINGS,
        displayName: _td("Don't send typing notifications"),
        default: false,
    },
    "MessageComposerInput.autoReplaceEmoji": {
        supportedLevels: LEVELS_ACCOUNT_SETTINGS,
        displayName: _td('Automatically replace plain text Emoji'),
        default: false,
    },
    "VideoView.flipVideoHorizontally": {
        supportedLevels: LEVELS_ACCOUNT_SETTINGS,
        displayName: _td('Mirror local video feed'),
        default: false,
    },
    "TagPanel.disableTagPanel": {
        supportedLevels: LEVELS_ACCOUNT_SETTINGS,
        displayName: _td('Disable Community Filter Panel'),
        default: false,
    },
    "theme": {
        supportedLevels: ['config'],
        default: "dharma",
    },
    "webRtcForceTURN": {
        supportedLevels: LEVELS_DEVICE_ONLY_SETTINGS_WITH_CONFIG,
        displayName: _td('Disable Peer-to-Peer for 1:1 calls'),
        default: false,
    },
    "webrtc_audiooutput": {
        supportedLevels: LEVELS_DEVICE_ONLY_SETTINGS,
        default: null,
    },
    "webrtc_audioinput": {
        supportedLevels: LEVELS_DEVICE_ONLY_SETTINGS,
        default: null,
    },
    "webrtc_videoinput": {
        supportedLevels: LEVELS_DEVICE_ONLY_SETTINGS,
        default: null,
    },
    "language": {
        supportedLevels: LEVELS_DEVICE_ONLY_SETTINGS_WITH_CONFIG,
        default: "en",
    },
    "analyticsOptIn": {
        supportedLevels: LEVELS_DEVICE_ONLY_SETTINGS_WITH_CONFIG,
        displayName: _td('Send analytics data'),
        default: false,
    },
    "showCookieBar": {
        supportedLevels: LEVELS_DEVICE_ONLY_SETTINGS_WITH_CONFIG,
        default: true,
    },
    "autocompleteDelay": {
        supportedLevels: LEVELS_DEVICE_ONLY_SETTINGS_WITH_CONFIG,
        default: 200,
    },
    "blacklistUnverifiedDevices": {
        // We specifically want to have room-device > device so that users may set a device default
        // with a per-room override.
        supportedLevels: ['room-device', 'device'],
        supportedLevelsAreOrdered: true,
        displayName: {
            "default": _td('Never send encrypted messages to unverified devices from this device'),
            "room-device": _td('Never send encrypted messages to unverified devices in this room from this device'),
        },
        default: false,
    },
    "urlPreviewsEnabled": {
        supportedLevels: LEVELS_ROOM_SETTINGS_WITH_ROOM,
        displayName: {
            "default": _td('Enable inline URL previews by default'),
            "room-account": _td("Enable URL previews for this room (only affects you)"),
            "room": _td("Enable URL previews by default for participants in this room"),
        },
        default: true,
    },
    "urlPreviewsEnabled_e2ee": {
        supportedLevels: ['room-device', 'room-account'],
        displayName: {
            "room-account": _td("Enable URL previews for this room (only affects you)"),
        },
        default: false,
    },
    "roomColor": {
        supportedLevels: LEVELS_ROOM_SETTINGS_WITH_ROOM,
        displayName: _td("Room Colour"),
        default: {
            primary_color: null, // Hex string, eg: #000000
            secondary_color: null, // Hex string, eg: #000000
        },
    },
    "notificationsEnabled": {
        supportedLevels: LEVELS_DEVICE_ONLY_SETTINGS,
        default: false,
        controller: new NotificationsEnabledController(),
    },
    "notificationBodyEnabled": {
        supportedLevels: LEVELS_DEVICE_ONLY_SETTINGS,
        default: true,
        controller: new NotificationBodyEnabledController(),
    },
    "audioNotificationsEnabled": {
        supportedLevels: LEVELS_DEVICE_ONLY_SETTINGS,
        default: true,
        controller: new AudioNotificationsEnabledController(),
    },
    "pinMentionedRooms": {
        supportedLevels: LEVELS_ACCOUNT_SETTINGS,
        displayName: _td("Pin rooms I'm mentioned in to the top of the room list"),
        default: false,
    },
    "pinUnreadRooms": {
        supportedLevels: LEVELS_ACCOUNT_SETTINGS,
        displayName: _td("Pin unread rooms to the top of the room list"),
        default: false,
    },
    "enableWidgetScreenshots": {
        supportedLevels: LEVELS_ACCOUNT_SETTINGS,
        displayName: _td('Enable widget screenshots on supported widgets'),
        default: false,
    },
    "PinnedEvents.isOpen": {
        supportedLevels: ['room-device'],
        default: false,
    },
    "promptBeforeInviteUnknownUsers": {
        supportedLevels: LEVELS_ACCOUNT_SETTINGS,
        displayName: _td('Prompt before sending invites to potentially invalid matrix IDs'),
        default: true,
    },
    "showDeveloperTools": {
        supportedLevels: LEVELS_ACCOUNT_SETTINGS,
        displayName: _td('Show developer tools'),
        default: false,
    },
};<|MERGE_RESOLUTION|>--- conflicted
+++ resolved
@@ -110,21 +110,12 @@
         supportedLevels: LEVELS_FEATURE,
         default: false,
     },
-<<<<<<< HEAD
-    "feature_gridview": {
-        isFeature: true,
-        displayName: _td("Allow up to 6 rooms in a community to be shown simultaneously in a grid via the context menu"),
-        supportedLevels: LEVELS_FEATURE,
-        default: false,
-    },
     "feature_sas": {
         isFeature: true,
         displayName: _td("Two-way device verification using short text"),
         supportedLevels: LEVELS_FEATURE,
         default: false,
     },
-=======
->>>>>>> 4b68ca14
     "MessageComposerInput.dontSuggestEmoji": {
         supportedLevels: LEVELS_ACCOUNT_SETTINGS,
         displayName: _td('Disable Emoji suggestions while typing'),
