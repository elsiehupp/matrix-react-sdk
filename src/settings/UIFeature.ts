/*
Copyright 2020 The Matrix.org Foundation C.I.C.

Licensed under the Apache License, Version 2.0 (the "License");
you may not use this file except in compliance with the License.
You may obtain a copy of the License at

    http://www.apache.org/licenses/LICENSE-2.0

Unless required by applicable law or agreed to in writing, software
distributed under the License is distributed on an "AS IS" BASIS,
WITHOUT WARRANTIES OR CONDITIONS OF ANY KIND, either express or implied.
See the License for the specific language governing permissions and
limitations under the License.
*/

// see settings.md for documentation on conventions
export enum UIFeature {
    URLPreviews = "UIFeature.urlPreviews",
<<<<<<< HEAD
    Flair = "UIFeature.flair",
=======
    Widgets = "UIFeature.widgets",
    Voip = "UIFeature.voip",
    Feedback = "UIFeature.feedback",
>>>>>>> 148a57c5
}<|MERGE_RESOLUTION|>--- conflicted
+++ resolved
@@ -17,11 +17,8 @@
 // see settings.md for documentation on conventions
 export enum UIFeature {
     URLPreviews = "UIFeature.urlPreviews",
-<<<<<<< HEAD
-    Flair = "UIFeature.flair",
-=======
     Widgets = "UIFeature.widgets",
     Voip = "UIFeature.voip",
     Feedback = "UIFeature.feedback",
->>>>>>> 148a57c5
+    Flair = "UIFeature.flair",
 }