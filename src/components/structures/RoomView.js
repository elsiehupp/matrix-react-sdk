/*
Copyright 2015, 2016 OpenMarket Ltd
Copyright 2017 Vector Creations Ltd
Copyright 2018 New Vector Ltd

Licensed under the Apache License, Version 2.0 (the "License");
you may not use this file except in compliance with the License.
You may obtain a copy of the License at

    http://www.apache.org/licenses/LICENSE-2.0

Unless required by applicable law or agreed to in writing, software
distributed under the License is distributed on an "AS IS" BASIS,
WITHOUT WARRANTIES OR CONDITIONS OF ANY KIND, either express or implied.
See the License for the specific language governing permissions and
limitations under the License.
*/

// TODO: This component is enormous! There's several things which could stand-alone:
//  - Search results component
//  - Drag and drop
//  - File uploading - uploadFile()

import shouldHideEvent from "../../shouldHideEvent";

const React = require("react");
const ReactDOM = require("react-dom");
import PropTypes from 'prop-types';
import Promise from 'bluebird';
import filesize from 'filesize';
const classNames = require("classnames");
import { _t } from '../../languageHandler';

const MatrixClientPeg = require("../../MatrixClientPeg");
const ContentMessages = require("../../ContentMessages");
const Modal = require("../../Modal");
const sdk = require('../../index');
const CallHandler = require('../../CallHandler');
const dis = require("../../dispatcher");
const Tinter = require("../../Tinter");
const rate_limited_func = require('../../ratelimitedfunc');
const ObjectUtils = require('../../ObjectUtils');
const Rooms = require('../../Rooms');

import { KeyCode, isOnlyCtrlOrCmdKeyEvent } from '../../Keyboard';

import RoomViewStore from '../../stores/RoomViewStore';
import RoomScrollStateStore from '../../stores/RoomScrollStateStore';
import WidgetEchoStore from '../../stores/WidgetEchoStore';
import SettingsStore, {SettingLevel} from "../../settings/SettingsStore";
import WidgetUtils from '../../utils/WidgetUtils';

const DEBUG = false;
let debuglog = function() {};

const BROWSER_SUPPORTS_SANDBOX = 'sandbox' in document.createElement('iframe');

if (DEBUG) {
    // using bind means that we get to keep useful line numbers in the console
    debuglog = console.log.bind(console);
}

module.exports = React.createClass({
    displayName: 'RoomView',
    propTypes: {
        ConferenceHandler: PropTypes.any,

        // Called with the credentials of a registered user (if they were a ROU that
        // transitioned to PWLU)
        onRegistered: PropTypes.func,

        // An object representing a third party invite to join this room
        // Fields:
        // * inviteSignUrl (string) The URL used to join this room from an email invite
        //                          (given as part of the link in the invite email)
        // * invitedEmail (string) The email address that was invited to this room
        thirdPartyInvite: PropTypes.object,

        // Any data about the room that would normally come from the Home Server
        // but has been passed out-of-band, eg. the room name and avatar URL
        // from an email invite (a workaround for the fact that we can't
        // get this information from the HS using an email invite).
        // Fields:
        //  * name (string) The room's name
        //  * avatarUrl (string) The mxc:// avatar URL for the room
        //  * inviterName (string) The display name of the person who
        //  *                      invited us tovthe room
        oobData: PropTypes.object,

        // is the RightPanel collapsed?
        collapsedRhs: PropTypes.bool,
    },

    getInitialState: function() {
        const llMembers = MatrixClientPeg.get().hasLazyLoadMembersEnabled();
        return {
            room: null,
            roomId: null,
            roomLoading: true,
            peekLoading: false,
            shouldPeek: true,
<<<<<<< HEAD

            // Media limits for uploading.
            mediaConfig: undefined,

=======
            // used to trigger a rerender in TimelinePanel once the members are loaded,
            // so RR are rendered again (now with the members available), ...
            membersLoaded: !llMembers,
>>>>>>> 0912b8dc
            // The event to be scrolled to initially
            initialEventId: null,
            // The offset in pixels from the event with which to scroll vertically
            initialEventPixelOffset: null,
            // Whether to highlight the event scrolled to
            isInitialEventHighlighted: null,

            forwardingEvent: null,
            editingRoomSettings: false,
            uploadingRoomSettings: false,
            numUnreadMessages: 0,
            draggingFile: false,
            searching: false,
            searchResults: null,
            callState: null,
            guestsCanJoin: false,
            canPeek: false,
            showApps: false,
            isAlone: false,
            isPeeking: false,
            showingPinned: false,

            // error object, as from the matrix client/server API
            // If we failed to load information about the room,
            // store the error here.
            roomLoadError: null,

            // Have we sent a request to join the room that we're waiting to complete?
            joining: false,

            // this is true if we are fully scrolled-down, and are looking at
            // the end of the live timeline. It has the effect of hiding the
            // 'scroll to bottom' knob, among a couple of other things.
            atEndOfLiveTimeline: true,

            showTopUnreadMessagesBar: false,

            auxPanelMaxHeight: undefined,

            statusBarVisible: false,
        };
    },

    componentWillMount: function() {
        this.dispatcherRef = dis.register(this.onAction);
        MatrixClientPeg.get().on("Room", this.onRoom);
        MatrixClientPeg.get().on("Room.timeline", this.onRoomTimeline);
        MatrixClientPeg.get().on("Room.name", this.onRoomName);
        MatrixClientPeg.get().on("Room.accountData", this.onRoomAccountData);
        MatrixClientPeg.get().on("RoomState.members", this.onRoomStateMember);
        MatrixClientPeg.get().on("Room.myMembership", this.onMyMembership);
        MatrixClientPeg.get().on("accountData", this.onAccountData);
        this._fetchMediaConfig();
        // Start listening for RoomViewStore updates
        this._roomStoreToken = RoomViewStore.addListener(this._onRoomViewStoreUpdate);
        this._onRoomViewStoreUpdate(true);

        WidgetEchoStore.on('update', this._onWidgetEchoStoreUpdate);
    },

    _fetchMediaConfig: function(invalidateCache: boolean = false) {
        /// NOTE: Using global here so we don't make repeated requests for the
        /// config every time we swap room.
        if(global.mediaConfig !== undefined && !invalidateCache) {
            this.setState({mediaConfig: global.mediaConfig});
            return;
        }
        console.log("[Media Config] Fetching");
        MatrixClientPeg.get().getMediaConfig().then((config) => {
            console.log("[Media Config] Fetched config:", config);
            return config;
        }).catch(() => {
            // Media repo can't or won't report limits, so provide an empty object (no limits).
            console.log("[Media Config] Could not fetch config, so not limiting uploads.");
            return {};
        }).then((config) => {
            global.mediaConfig = config;
            this.setState({mediaConfig: config});
        });
    },

    _onRoomViewStoreUpdate: function(initial) {
        if (this.unmounted) {
            return;
        }

        if (!initial && this.state.roomId !== RoomViewStore.getRoomId()) {
            // RoomView explicitly does not support changing what room
            // is being viewed: instead it should just be re-mounted when
            // switching rooms. Therefore, if the room ID changes, we
            // ignore this. We either need to do this or add code to handle
            // saving the scroll position (otherwise we end up saving the
            // scroll position against the wrong room).

            // Given that doing the setState here would cause a bunch of
            // unnecessary work, we just ignore the change since we know
            // that if the current room ID has changed from what we thought
            // it was, it means we're about to be unmounted.
            return;
        }

        const newState = {
            roomId: RoomViewStore.getRoomId(),
            roomAlias: RoomViewStore.getRoomAlias(),
            roomLoading: RoomViewStore.isRoomLoading(),
            roomLoadError: RoomViewStore.getRoomLoadError(),
            joining: RoomViewStore.isJoining(),
            initialEventId: RoomViewStore.getInitialEventId(),
            isInitialEventHighlighted: RoomViewStore.isInitialEventHighlighted(),
            forwardingEvent: RoomViewStore.getForwardingEvent(),
            shouldPeek: RoomViewStore.shouldPeek(),
            showingPinned: SettingsStore.getValue("PinnedEvents.isOpen", RoomViewStore.getRoomId()),
            editingRoomSettings: RoomViewStore.isEditingSettings(),
        };

        if (this.state.editingRoomSettings && !newState.editingRoomSettings) dis.dispatch({action: 'focus_composer'});

        // Temporary logging to diagnose https://github.com/vector-im/riot-web/issues/4307
        console.log(
            'RVS update:',
            newState.roomId,
            newState.roomAlias,
            'loading?', newState.roomLoading,
            'joining?', newState.joining,
            'initial?', initial,
            'shouldPeek?', newState.shouldPeek,
        );

        // NB: This does assume that the roomID will not change for the lifetime of
        // the RoomView instance
        if (initial) {
            newState.room = MatrixClientPeg.get().getRoom(newState.roomId);
            if (newState.room) {
                newState.showApps = this._shouldShowApps(newState.room);
                this._onRoomLoaded(newState.room);
            }
        }

        if (this.state.roomId === null && newState.roomId !== null) {
            // Get the scroll state for the new room

            // If an event ID wasn't specified, default to the one saved for this room
            // in the scroll state store. Assume initialEventPixelOffset should be set.
            if (!newState.initialEventId) {
                const roomScrollState = RoomScrollStateStore.getScrollState(newState.roomId);
                if (roomScrollState) {
                    newState.initialEventId = roomScrollState.focussedEvent;
                    newState.initialEventPixelOffset = roomScrollState.pixelOffset;
                }
            }
        }

        // Clear the search results when clicking a search result (which changes the
        // currently scrolled to event, this.state.initialEventId).
        if (this.state.initialEventId !== newState.initialEventId) {
            newState.searchResults = null;
        }

        this.setState(newState);
        // At this point, newState.roomId could be null (e.g. the alias might not
        // have been resolved yet) so anything called here must handle this case.

        // We pass the new state into this function for it to read: it needs to
        // observe the new state but we don't want to put it in the setState
        // callback because this would prevent the setStates from being batched,
        // ie. cause it to render RoomView twice rather than the once that is necessary.
        if (initial) {
            this._setupRoom(newState.room, newState.roomId, newState.joining, newState.shouldPeek);
        }
    },

    _onWidgetEchoStoreUpdate: function() {
        this.setState({
            showApps: this._shouldShowApps(this.state.room),
        });
    },

    _setupRoom: function(room, roomId, joining, shouldPeek) {
        // if this is an unknown room then we're in one of three states:
        // - This is a room we can peek into (search engine) (we can /peek)
        // - This is a room we can publicly join or were invited to. (we can /join)
        // - This is a room we cannot join at all. (no action can help us)
        // We can't try to /join because this may implicitly accept invites (!)
        // We can /peek though. If it fails then we present the join UI. If it
        // succeeds then great, show the preview (but we still may be able to /join!).
        // Note that peeking works by room ID and room ID only, as opposed to joining
        // which must be by alias or invite wherever possible (peeking currently does
        // not work over federation).

        // NB. We peek if we have never seen the room before (i.e. js-sdk does not know
        // about it). We don't peek in the historical case where we were joined but are
        // now not joined because the js-sdk peeking API will clobber our historical room,
        // making it impossible to indicate a newly joined room.
        if (!joining && roomId) {
            if (this.props.autoJoin) {
                this.onJoinButtonClicked();
            } else if (!room && shouldPeek) {
                console.log("Attempting to peek into room %s", roomId);
                this.setState({
                    peekLoading: true,
                    isPeeking: true, // this will change to false if peeking fails
                });
                MatrixClientPeg.get().peekInRoom(roomId).then((room) => {
                    if (this.unmounted) {
                        return;
                    }
                    this.setState({
                        room: room,
                        peekLoading: false,
                    });
                    this._onRoomLoaded(room);
                }, (err) => {
                    if (this.unmounted) {
                        return;
                    }

                    // Stop peeking if anything went wrong
                    this.setState({
                        isPeeking: false,
                    });

                    // This won't necessarily be a MatrixError, but we duck-type
                    // here and say if it's got an 'errcode' key with the right value,
                    // it means we can't peek.
                    if (err.errcode == "M_GUEST_ACCESS_FORBIDDEN") {
                        // This is fine: the room just isn't peekable (we assume).
                        this.setState({
                            peekLoading: false,
                        });
                    } else {
                        throw err;
                    }
                });
            } else if (room) {
                //viewing a previously joined room, try to lazy load members

                // Stop peeking because we have joined this room previously
                MatrixClientPeg.get().stopPeeking();
                this.setState({isPeeking: false});
            }
        }
    },

    _shouldShowApps: function(room) {
        if (!BROWSER_SUPPORTS_SANDBOX) return false;

        // Check if user has previously chosen to hide the app drawer for this
        // room. If so, do not show apps
        const hideWidgetDrawer = localStorage.getItem(
            room.roomId + "_hide_widget_drawer");

        if (hideWidgetDrawer === "true") {
            return false;
        }

        const widgets = WidgetEchoStore.getEchoedRoomWidgets(room.roomId, WidgetUtils.getRoomWidgets(room));

        return widgets.length > 0 || WidgetEchoStore.roomHasPendingWidgets(room.roomId, WidgetUtils.getRoomWidgets(room));
    },

    componentDidMount: function() {
        const call = this._getCallForRoom();
        const callState = call ? call.call_state : "ended";
        this.setState({
            callState: callState,
        });

        this._updateConfCallNotification();

        window.addEventListener('beforeunload', this.onPageUnload);
        window.addEventListener('resize', this.onResize);
        this.onResize();

        document.addEventListener("keydown", this.onKeyDown);

        // XXX: EVIL HACK to autofocus inviting on empty rooms.
        // We use the setTimeout to avoid racing with focus_composer.
        if (this.state.room &&
            this.state.room.getJoinedMemberCount() == 1 &&
            this.state.room.getLiveTimeline() &&
            this.state.room.getLiveTimeline().getEvents() &&
            this.state.room.getLiveTimeline().getEvents().length <= 6) {
            const inviteBox = document.getElementById("mx_SearchableEntityList_query");
            setTimeout(function() {
                if (inviteBox) {
                    inviteBox.focus();
                }
            }, 50);
        }
    },

    shouldComponentUpdate: function(nextProps, nextState) {
        return (!ObjectUtils.shallowEqual(this.props, nextProps) ||
                !ObjectUtils.shallowEqual(this.state, nextState));
    },

    componentDidUpdate: function() {
        if (this.refs.roomView) {
            const roomView = ReactDOM.findDOMNode(this.refs.roomView);
            if (!roomView.ondrop) {
                roomView.addEventListener('drop', this.onDrop);
                roomView.addEventListener('dragover', this.onDragOver);
                roomView.addEventListener('dragleave', this.onDragLeaveOrEnd);
                roomView.addEventListener('dragend', this.onDragLeaveOrEnd);
            }
        }
    },

    componentWillUnmount: function() {
        // set a boolean to say we've been unmounted, which any pending
        // promises can use to throw away their results.
        //
        // (We could use isMounted, but facebook have deprecated that.)
        this.unmounted = true;

        // update the scroll map before we get unmounted
        if (this.state.roomId) {
            RoomScrollStateStore.setScrollState(this.state.roomId, this._getScrollState());
        }

        if (this.refs.roomView) {
            // disconnect the D&D event listeners from the room view. This
            // is really just for hygiene - we're going to be
            // deleted anyway, so it doesn't matter if the event listeners
            // don't get cleaned up.
            const roomView = ReactDOM.findDOMNode(this.refs.roomView);
            roomView.removeEventListener('drop', this.onDrop);
            roomView.removeEventListener('dragover', this.onDragOver);
            roomView.removeEventListener('dragleave', this.onDragLeaveOrEnd);
            roomView.removeEventListener('dragend', this.onDragLeaveOrEnd);
        }
        dis.unregister(this.dispatcherRef);
        if (MatrixClientPeg.get()) {
            MatrixClientPeg.get().removeListener("Room", this.onRoom);
            MatrixClientPeg.get().removeListener("Room.timeline", this.onRoomTimeline);
            MatrixClientPeg.get().removeListener("Room.name", this.onRoomName);
            MatrixClientPeg.get().removeListener("Room.accountData", this.onRoomAccountData);
            MatrixClientPeg.get().removeListener("Room.myMembership", this.onMyMembership);
            MatrixClientPeg.get().removeListener("RoomState.members", this.onRoomStateMember);
            MatrixClientPeg.get().removeListener("accountData", this.onAccountData);
        }

        window.removeEventListener('beforeunload', this.onPageUnload);
        window.removeEventListener('resize', this.onResize);

        document.removeEventListener("keydown", this.onKeyDown);

        // Remove RoomStore listener
        if (this._roomStoreToken) {
            this._roomStoreToken.remove();
        }

        WidgetEchoStore.removeListener('update', this._onWidgetEchoStoreUpdate);

        // cancel any pending calls to the rate_limited_funcs
        this._updateRoomMembers.cancelPendingCall();

        // no need to do this as Dir & Settings are now overlays. It just burnt CPU.
        // console.log("Tinter.tint from RoomView.unmount");
        // Tinter.tint(); // reset colourscheme
    },

    onPageUnload(event) {
        if (ContentMessages.getCurrentUploads().length > 0) {
            return event.returnValue =
                _t("You seem to be uploading files, are you sure you want to quit?");
        } else if (this._getCallForRoom() && this.state.callState !== 'ended') {
            return event.returnValue =
                _t("You seem to be in a call, are you sure you want to quit?");
        }
    },


    onKeyDown: function(ev) {
        let handled = false;
        const ctrlCmdOnly = isOnlyCtrlOrCmdKeyEvent(ev);

        switch (ev.keyCode) {
            case KeyCode.KEY_D:
                if (ctrlCmdOnly) {
                    this.onMuteAudioClick();
                    handled = true;
                }
                break;

            case KeyCode.KEY_E:
                if (ctrlCmdOnly) {
                    this.onMuteVideoClick();
                    handled = true;
                }
                break;
        }

        if (handled) {
            ev.stopPropagation();
            ev.preventDefault();
        }
    },

    onAction: function(payload) {
        switch (payload.action) {
            case 'message_send_failed':
            case 'message_sent':
                this._checkIfAlone(this.state.room);
                break;
            case 'post_sticker_message':
              this.injectSticker(
                  payload.data.content.url,
                  payload.data.content.info,
                  payload.data.description || payload.data.name);
              break;
            case 'picture_snapshot':
                this.uploadFile(payload.file);
                break;
            case 'notifier_enabled':
            case 'upload_failed':
                // 413: File was too big or upset the server in some way.
                if(payload.error.http_status === 413) {
                    this._fetchMediaConfig(true);
                }
            case 'upload_started':
            case 'upload_finished':
                this.forceUpdate();
                break;
            case 'call_state':
                // don't filter out payloads for room IDs other than props.room because
                // we may be interested in the conf 1:1 room

                if (!payload.room_id) {
                    return;
                }

                var call = this._getCallForRoom();
                var callState;

                if (call) {
                    callState = call.call_state;
                } else {
                    callState = "ended";
                }

                // possibly remove the conf call notification if we're now in
                // the conf
                this._updateConfCallNotification();

                this.setState({
                    callState: callState,
                });

                break;
            case 'appsDrawer':
                this.setState({
                    showApps: payload.show,
                });
                break;
        }
    },

    onRoomTimeline: function(ev, room, toStartOfTimeline, removed, data) {
        if (this.unmounted) return;

        // ignore events for other rooms
        if (!room) return;
        if (!this.state.room || room.roomId != this.state.room.roomId) return;

        // ignore events from filtered timelines
        if (data.timeline.getTimelineSet() !== room.getUnfilteredTimelineSet()) return;

        if (ev.getType() === "org.matrix.room.preview_urls") {
            this._updatePreviewUrlVisibility(room);
        }

        // ignore anything but real-time updates at the end of the room:
        // updates from pagination will happen when the paginate completes.
        if (toStartOfTimeline || !data || !data.liveEvent) return;

        // no point handling anything while we're waiting for the join to finish:
        // we'll only be showing a spinner.
        if (this.state.joining) return;

        if (ev.getSender() !== MatrixClientPeg.get().credentials.userId) {
            // update unread count when scrolled up
            if (!this.state.searchResults && this.state.atEndOfLiveTimeline) {
                // no change
            } else if (!shouldHideEvent(ev)) {
                this.setState((state, props) => {
                    return {numUnreadMessages: state.numUnreadMessages + 1};
                });
            }
        }
    },

    onRoomName: function(room) {
        if (this.state.room && room.roomId == this.state.room.roomId) {
            this.forceUpdate();
        }
    },

    canResetTimeline: function() {
        if (!this.refs.messagePanel) {
            return true;
        }
        return this.refs.messagePanel.canResetTimeline();
    },

    // called when state.room is first initialised (either at initial load,
    // after a successful peek, or after we join the room).
    _onRoomLoaded: function(room) {
        this._warnAboutEncryption(room);
        this._calculatePeekRules(room);
        this._updatePreviewUrlVisibility(room);
        this._loadMembersIfJoined(room);
    },

    _loadMembersIfJoined: async function(room) {
        // lazy load members if enabled
        const cli = MatrixClientPeg.get();
        if (cli.hasLazyLoadMembersEnabled()) {
            if (room && room.getMyMembership() === 'join') {
                try {
                    await room.loadMembersIfNeeded();
                    if (!this.unmounted) {
                        this.setState({membersLoaded: true});
                    }
                } catch (err) {
                    const errorMessage = `Fetching room members for ${room.roomId} failed.` +
                        " Room members will appear incomplete.";
                    console.error(errorMessage);
                    console.error(err);
                }
            }
        }
    },

    _warnAboutEncryption: function(room) {
        if (!MatrixClientPeg.get().isRoomEncrypted(room.roomId)) {
            return;
        }
        let userHasUsedEncryption = false;
        if (localStorage) {
            userHasUsedEncryption = localStorage.getItem('mx_user_has_used_encryption');
        }
        if (!userHasUsedEncryption) {
            const QuestionDialog = sdk.getComponent("dialogs.QuestionDialog");
            Modal.createTrackedDialog('E2E Warning', '', QuestionDialog, {
                title: _t("Warning!"),
                hasCancelButton: false,
                description: (
                    <div>
                        <p>{ _t("End-to-end encryption is in beta and may not be reliable") }.</p>
                        <p>{ _t("You should not yet trust it to secure data") }.</p>
                        <p>{ _t("Devices will not yet be able to decrypt history from before they joined the room") }.</p>
                        <p>{ _t("Encrypted messages will not be visible on clients that do not yet implement encryption") }.</p>
                    </div>
                ),
            });
        }
        if (localStorage) {
            localStorage.setItem('mx_user_has_used_encryption', true);
        }
    },

    _calculatePeekRules: function(room) {
        const guestAccessEvent = room.currentState.getStateEvents("m.room.guest_access", "");
        if (guestAccessEvent && guestAccessEvent.getContent().guest_access === "can_join") {
            this.setState({
                guestsCanJoin: true,
            });
        }

        const historyVisibility = room.currentState.getStateEvents("m.room.history_visibility", "");
        if (historyVisibility && historyVisibility.getContent().history_visibility === "world_readable") {
            this.setState({
                canPeek: true,
            });
        }
    },

    _updatePreviewUrlVisibility: function({roomId}) {
        // URL Previews in E2EE rooms can be a privacy leak so use a different setting which is per-room explicit
        const key = MatrixClientPeg.get().isRoomEncrypted(roomId) ? 'urlPreviewsEnabled_e2ee' : 'urlPreviewsEnabled';
        this.setState({
            showUrlPreview: SettingsStore.getValue(key, roomId),
        });
    },

    onRoom: function(room) {
        if (!room || room.roomId !== this.state.roomId) {
            return;
        }
        this.setState({
            room: room,
        }, () => {
            this._onRoomLoaded(room);
        });
    },

    updateTint: function() {
        const room = this.state.room;
        if (!room) return;

        console.log("Tinter.tint from updateTint");
        const color_scheme = SettingsStore.getValue("roomColor", room.roomId);
        Tinter.tint(color_scheme.primary_color, color_scheme.secondary_color);
    },

    onAccountData: function(event) {
        const type = event.getType();
        if ((type === "org.matrix.preview_urls" || type === "im.vector.web.settings") && this.state.room) {
            // non-e2ee url previews are stored in legacy event type `org.matrix.room.preview_urls`
            this._updatePreviewUrlVisibility(this.state.room);
        }
    },

    onRoomAccountData: function(event, room) {
        if (room.roomId == this.state.roomId) {
            const type = event.getType();
            if (type === "org.matrix.room.color_scheme") {
                const color_scheme = event.getContent();
                // XXX: we should validate the event
                console.log("Tinter.tint from onRoomAccountData");
                Tinter.tint(color_scheme.primary_color, color_scheme.secondary_color);
            } else if (type === "org.matrix.room.preview_urls" || type === "im.vector.web.settings") {
                // non-e2ee url previews are stored in legacy event type `org.matrix.room.preview_urls`
                this._updatePreviewUrlVisibility(room);
            }
        }
    },

    onRoomStateMember: function(ev, state, member) {
        // ignore if we don't have a room yet
        if (!this.state.room) {
            return;
        }

        // ignore members in other rooms
        if (member.roomId !== this.state.room.roomId) {
            return;
        }

        this._updateRoomMembers();
    },

    onMyMembership: function(room, membership, oldMembership) {
        if (room.roomId === this.state.roomId) {
            this.forceUpdate();
            this._loadMembersIfJoined(room);
        }
    },

    // rate limited because a power level change will emit an event for every
    // member in the room.
    _updateRoomMembers: new rate_limited_func(function() {
        // a member state changed in this room
        // refresh the conf call notification state
        this._updateConfCallNotification();
        this._updateDMState();
        this._checkIfAlone(this.state.room);
    }, 500),

    _checkIfAlone: function(room) {
        let warnedAboutLonelyRoom = false;
        if (localStorage) {
            warnedAboutLonelyRoom = localStorage.getItem('mx_user_alone_warned_' + this.state.room.roomId);
        }
        if (warnedAboutLonelyRoom) {
            if (this.state.isAlone) this.setState({isAlone: false});
            return;
        }

        const joinedOrInvitedMemberCount = room.getJoinedMemberCount() + room.getInvitedMemberCount();
        this.setState({isAlone: joinedOrInvitedMemberCount === 1});
    },

    _updateConfCallNotification: function() {
        const room = this.state.room;
        if (!room || !this.props.ConferenceHandler) {
            return;
        }
        const confMember = room.getMember(
            this.props.ConferenceHandler.getConferenceUserIdForRoom(room.roomId),
        );

        if (!confMember) {
            return;
        }
        const confCall = this.props.ConferenceHandler.getConferenceCallForRoom(confMember.roomId);

        // A conf call notification should be displayed if there is an ongoing
        // conf call but this cilent isn't a part of it.
        this.setState({
            displayConfCallNotification: (
                (!confCall || confCall.call_state === "ended") &&
                confMember.membership === "join"
            ),
        });
    },

    _updateDMState() {
        const room = this.state.room;
        if (room.getMyMembership() != "join") {
            return;
        }
        const dmInviter = room.getDMInviter();
        if (dmInviter) {
            Rooms.setDMRoom(room.roomId, dmInviter);
        }
    },

    onSearchResultsResize: function() {
        dis.dispatch({ action: 'timeline_resize' }, true);
    },

    onSearchResultsFillRequest: function(backwards) {
        if (!backwards) {
            return Promise.resolve(false);
        }

        if (this.state.searchResults.next_batch) {
            debuglog("requesting more search results");
            const searchPromise = MatrixClientPeg.get().backPaginateRoomEventsSearch(
                this.state.searchResults);
            return this._handleSearchResult(searchPromise);
        } else {
            debuglog("no more search results");
            return Promise.resolve(false);
        }
    },

    onInviteButtonClick: function() {
        // call AddressPickerDialog
        dis.dispatch({
            action: 'view_invite',
            roomId: this.state.room.roomId,
        });
        this.setState({isAlone: false}); // there's a good chance they'll invite someone
    },

    onStopAloneWarningClick: function() {
        if (localStorage) {
            localStorage.setItem('mx_user_alone_warned_' + this.state.room.roomId, true);
        }
        this.setState({isAlone: false});
    },

    onJoinButtonClicked: function(ev) {
        const cli = MatrixClientPeg.get();

        // If the user is a ROU, allow them to transition to a PWLU
        if (cli && cli.isGuest()) {
            // Join this room once the user has registered and logged in
            const signUrl = this.props.thirdPartyInvite ?
                this.props.thirdPartyInvite.inviteSignUrl : undefined;
            dis.dispatch({
                action: 'do_after_sync_prepared',
                deferred_action: {
                    action: 'join_room',
                    opts: { inviteSignUrl: signUrl },
                },
            });

            // Don't peek whilst registering otherwise getPendingEventList complains
            // Do this by indicating our intention to join
            dis.dispatch({
                action: 'will_join',
            });

            const SetMxIdDialog = sdk.getComponent('views.dialogs.SetMxIdDialog');
            const close = Modal.createTrackedDialog('Set MXID', '', SetMxIdDialog, {
                homeserverUrl: cli.getHomeserverUrl(),
                onFinished: (submitted, credentials) => {
                    if (submitted) {
                        this.props.onRegistered(credentials);
                    } else {
                        dis.dispatch({
                            action: 'cancel_after_sync_prepared',
                        });
                        dis.dispatch({
                            action: 'cancel_join',
                        });
                    }
                },
                onDifferentServerClicked: (ev) => {
                    dis.dispatch({action: 'start_registration'});
                    close();
                },
                onLoginClick: (ev) => {
                    dis.dispatch({action: 'start_login'});
                    close();
                },
            }).close;
            return;
        }

        Promise.resolve().then(() => {
            const signUrl = this.props.thirdPartyInvite ?
                this.props.thirdPartyInvite.inviteSignUrl : undefined;
            dis.dispatch({
                action: 'join_room',
                opts: { inviteSignUrl: signUrl },
            });
            return Promise.resolve();
        });
    },

    onMessageListScroll: function(ev) {
        if (this.refs.messagePanel.isAtEndOfLiveTimeline()) {
            this.setState({
                numUnreadMessages: 0,
                atEndOfLiveTimeline: true,
            });
        } else {
            this.setState({
                atEndOfLiveTimeline: false,
            });
        }
        this._updateTopUnreadMessagesBar();
    },

    onDragOver: function(ev) {
        ev.stopPropagation();
        ev.preventDefault();

        ev.dataTransfer.dropEffect = 'none';

        const items = [...ev.dataTransfer.items];
        if (items.length >= 1) {
            const isDraggingFiles = items.every(function(item) {
                return item.kind == 'file';
            });

            if (isDraggingFiles) {
                this.setState({ draggingFile: true });
                ev.dataTransfer.dropEffect = 'copy';
            }
        }
    },

    onDrop: function(ev) {
        ev.stopPropagation();
        ev.preventDefault();
        this.setState({ draggingFile: false });
        const files = [...ev.dataTransfer.files];
        files.forEach(this.uploadFile);
    },

    onDragLeaveOrEnd: function(ev) {
        ev.stopPropagation();
        ev.preventDefault();
        this.setState({ draggingFile: false });
    },

    isFileUploadAllowed(file) {
        if (this.state.mediaConfig !== undefined &&
            this.state.mediaConfig["m.upload.size"] !== undefined &&
            file.size > this.state.mediaConfig["m.upload.size"]) {
            return _t("File is too big. Maximum file size is %(fileSize)s", {fileSize: filesize(this.state.mediaConfig["m.upload.size"])});
        }
        return true;
    },

    uploadFile: async function(file) {
        dis.dispatch({action: 'focus_composer'});

        if (MatrixClientPeg.get().isGuest()) {
            dis.dispatch({action: 'require_registration'});
            return;
        }

        try {
            await ContentMessages.sendContentToRoom(file, this.state.room.roomId, MatrixClientPeg.get());
        } catch (error) {
            if (error.name === "UnknownDeviceError") {
                // Let the status bar handle this
                return;
            }
            const ErrorDialog = sdk.getComponent("dialogs.ErrorDialog");
            console.error("Failed to upload file " + file + " " + error);
            Modal.createTrackedDialog('Failed to upload file', '', ErrorDialog, {
                title: _t('Failed to upload file'),
                description: ((error && error.message)
                    ? error.message : _t("Server may be unavailable, overloaded, or the file too big")),
            });

            // bail early to avoid calling the dispatch below
            return;
        }

        // Send message_sent callback, for things like _checkIfAlone because after all a file is still a message.
        dis.dispatch({
            action: 'message_sent',
        });
    },

    injectSticker: function(url, info, text) {
        if (MatrixClientPeg.get().isGuest()) {
            dis.dispatch({action: 'require_registration'});
            return;
        }

        ContentMessages.sendStickerContentToRoom(url, this.state.room.roomId, info, text, MatrixClientPeg.get())
            .done(undefined, (error) => {
                if (error.name === "UnknownDeviceError") {
                    // Let the staus bar handle this
                    return;
                }
            });
    },

    onSearch: function(term, scope) {
        this.setState({
            searchTerm: term,
            searchScope: scope,
            searchResults: {},
            searchHighlights: [],
        });

        // if we already have a search panel, we need to tell it to forget
        // about its scroll state.
        if (this.refs.searchResultsPanel) {
            this.refs.searchResultsPanel.resetScrollState();
        }

        // make sure that we don't end up showing results from
        // an aborted search by keeping a unique id.
        //
        // todo: should cancel any previous search requests.
        this.searchId = new Date().getTime();

        let filter;
        if (scope === "Room") {
            filter = {
                // XXX: it's unintuitive that the filter for searching doesn't have the same shape as the v2 filter API :(
                rooms: [
                    this.state.room.roomId,
                ],
            };
        }

        debuglog("sending search request");

        const searchPromise = MatrixClientPeg.get().searchRoomEvents({
            filter: filter,
            term: term,
        });
        this._handleSearchResult(searchPromise).done();
    },

    _handleSearchResult: function(searchPromise) {
        const self = this;

        // keep a record of the current search id, so that if the search terms
        // change before we get a response, we can ignore the results.
        const localSearchId = this.searchId;

        this.setState({
            searchInProgress: true,
        });

        return searchPromise.then(function(results) {
            debuglog("search complete");
            if (self.unmounted || !self.state.searching || self.searchId != localSearchId) {
                console.error("Discarding stale search results");
                return;
            }

            // postgres on synapse returns us precise details of the strings
            // which actually got matched for highlighting.
            //
            // In either case, we want to highlight the literal search term
            // whether it was used by the search engine or not.

            let highlights = results.highlights;
            if (highlights.indexOf(self.state.searchTerm) < 0) {
                highlights = highlights.concat(self.state.searchTerm);
            }

            // For overlapping highlights,
            // favour longer (more specific) terms first
            highlights = highlights.sort(function(a, b) {
                return b.length - a.length;
});

            self.setState({
                searchHighlights: highlights,
                searchResults: results,
            });
        }, function(error) {
            const ErrorDialog = sdk.getComponent("dialogs.ErrorDialog");
            console.error("Search failed: " + error);
            Modal.createTrackedDialog('Search failed', '', ErrorDialog, {
                title: _t("Search failed"),
                description: ((error && error.message) ? error.message : _t("Server may be unavailable, overloaded, or search timed out :(")),
            });
        }).finally(function() {
            self.setState({
                searchInProgress: false,
            });
        });
    },

    getSearchResultTiles: function() {
        const EventTile = sdk.getComponent('rooms.EventTile');
        const SearchResultTile = sdk.getComponent('rooms.SearchResultTile');
        const Spinner = sdk.getComponent("elements.Spinner");

        const cli = MatrixClientPeg.get();

        // XXX: todo: merge overlapping results somehow?
        // XXX: why doesn't searching on name work?

        if (this.state.searchResults.results === undefined) {
            // awaiting results
            return [];
        }

        const ret = [];

        if (this.state.searchInProgress) {
            ret.push(<li key="search-spinner">
                         <Spinner />
                     </li>);
        }

        if (!this.state.searchResults.next_batch) {
            if (this.state.searchResults.results.length == 0) {
                ret.push(<li key="search-top-marker">
                         <h2 className="mx_RoomView_topMarker">{ _t("No results") }</h2>
                         </li>,
                        );
            } else {
                ret.push(<li key="search-top-marker">
                         <h2 className="mx_RoomView_topMarker">{ _t("No more results") }</h2>
                         </li>,
                        );
            }
        }

        // once dynamic content in the search results load, make the scrollPanel check
        // the scroll offsets.
        const onWidgetLoad = () => {
            const scrollPanel = this.refs.searchResultsPanel;
            if (scrollPanel) {
                scrollPanel.checkScroll();
            }
        };

        let lastRoomId;

        for (let i = this.state.searchResults.results.length - 1; i >= 0; i--) {
            const result = this.state.searchResults.results[i];

            const mxEv = result.context.getEvent();
            const roomId = mxEv.getRoomId();

            if (!EventTile.haveTileForEvent(mxEv)) {
                // XXX: can this ever happen? It will make the result count
                // not match the displayed count.
                continue;
            }

            if (this.state.searchScope === 'All') {
                if (roomId != lastRoomId) {
                    const room = cli.getRoom(roomId);

                    // XXX: if we've left the room, we might not know about
                    // it. We should tell the js sdk to go and find out about
                    // it. But that's not an issue currently, as synapse only
                    // returns results for rooms we're joined to.
                    const roomName = room ? room.name : _t("Unknown room %(roomId)s", { roomId: roomId });

                    ret.push(<li key={mxEv.getId() + "-room"}>
                                 <h1>{ _t("Room") }: { roomName }</h1>
                             </li>);
                    lastRoomId = roomId;
                }
            }

            const resultLink = "#/room/"+roomId+"/"+mxEv.getId();

            ret.push(<SearchResultTile key={mxEv.getId()}
                     searchResult={result}
                     searchHighlights={this.state.searchHighlights}
                     resultLink={resultLink}
                     onWidgetLoad={onWidgetLoad} />);
        }
        return ret;
    },

    onPinnedClick: function() {
        const nowShowingPinned = !this.state.showingPinned;
        const roomId = this.state.room.roomId;
        this.setState({showingPinned: nowShowingPinned, searching: false});
        SettingsStore.setValue("PinnedEvents.isOpen", roomId, SettingLevel.ROOM_DEVICE, nowShowingPinned);
    },

    onSettingsClick: function() {
        dis.dispatch({ action: 'open_room_settings' });
    },

    onSettingsSaveClick: function() {
        if (!this.refs.room_settings) return;

        this.setState({
            uploadingRoomSettings: true,
        });

        const newName = this.refs.header.getEditedName();
        if (newName !== undefined) {
            this.refs.room_settings.setName(newName);
        }
        const newTopic = this.refs.header.getEditedTopic();
        if (newTopic !== undefined) {
            this.refs.room_settings.setTopic(newTopic);
        }

        this.refs.room_settings.save().then((results) => {
            const fails = results.filter(function(result) { return result.state !== "fulfilled"; });
            console.log("Settings saved with %s errors", fails.length);
            if (fails.length) {
                fails.forEach(function(result) {
                    console.error(result.reason);
                });
                const ErrorDialog = sdk.getComponent("dialogs.ErrorDialog");
                Modal.createTrackedDialog('Failed to save room settings', '', ErrorDialog, {
                    title: _t("Failed to save settings"),
                    description: fails.map(function(result) { return result.reason; }).join("\n"),
                });
                // still editing room settings
            } else {
                dis.dispatch({ action: 'close_settings' });
            }
        }).finally(() => {
            this.setState({
                uploadingRoomSettings: false,
            });
            dis.dispatch({ action: 'close_settings' });
        }).done();
    },

    onCancelClick: function() {
        console.log("updateTint from onCancelClick");
        this.updateTint();
        dis.dispatch({ action: 'close_settings' });
        if (this.state.forwardingEvent) {
            dis.dispatch({
                action: 'forward_event',
                event: null,
            });
        }
        dis.dispatch({action: 'focus_composer'});
    },

    onLeaveClick: function() {
        dis.dispatch({
            action: 'leave_room',
            room_id: this.state.room.roomId,
        });
    },

    onForgetClick: function() {
        MatrixClientPeg.get().forget(this.state.room.roomId).done(function() {
            dis.dispatch({ action: 'view_next_room' });
        }, function(err) {
            const errCode = err.errcode || _t("unknown error code");
            const ErrorDialog = sdk.getComponent("dialogs.ErrorDialog");
            Modal.createTrackedDialog('Failed to forget room', '', ErrorDialog, {
                title: _t("Error"),
                description: _t("Failed to forget room %(errCode)s", { errCode: errCode }),
            });
        });
    },

    onRejectButtonClicked: function(ev) {
        const self = this;
        this.setState({
            rejecting: true,
        });
        MatrixClientPeg.get().leave(this.state.roomId).done(function() {
            dis.dispatch({ action: 'view_next_room' });
            self.setState({
                rejecting: false,
            });
        }, function(error) {
            console.error("Failed to reject invite: %s", error);

            const msg = error.message ? error.message : JSON.stringify(error);
            const ErrorDialog = sdk.getComponent("dialogs.ErrorDialog");
            Modal.createTrackedDialog('Failed to reject invite', '', ErrorDialog, {
                title: _t("Failed to reject invite"),
                description: msg,
            });

            self.setState({
                rejecting: false,
                rejectError: error,
            });
        });
    },

    onRejectThreepidInviteButtonClicked: function(ev) {
        // We can reject 3pid invites in the same way that we accept them,
        // using /leave rather than /join. In the short term though, we
        // just ignore them.
        // https://github.com/vector-im/vector-web/issues/1134
        dis.dispatch({
            action: 'view_room_directory',
        });
    },

    onSearchClick: function() {
        this.setState({ searching: true, showingPinned: false });
    },

    onCancelSearchClick: function() {
        this.setState({
            searching: false,
            searchResults: null,
        });
    },

    // jump down to the bottom of this room, where new events are arriving
    jumpToLiveTimeline: function() {
        this.refs.messagePanel.jumpToLiveTimeline();
        dis.dispatch({action: 'focus_composer'});
    },

    // jump up to wherever our read marker is
    jumpToReadMarker: function() {
        this.refs.messagePanel.jumpToReadMarker();
    },

    // update the read marker to match the read-receipt
    forgetReadMarker: function(ev) {
        ev.stopPropagation();
        this.refs.messagePanel.forgetReadMarker();
    },

    // decide whether or not the top 'unread messages' bar should be shown
    _updateTopUnreadMessagesBar: function() {
        if (!this.refs.messagePanel) {
            return;
        }

        const showBar = this.refs.messagePanel.canJumpToReadMarker();
        if (this.state.showTopUnreadMessagesBar != showBar) {
            this.setState({showTopUnreadMessagesBar: showBar},
                          this.onChildResize);
        }
    },

    // get the current scroll position of the room, so that it can be
    // restored when we switch back to it.
    //
    _getScrollState: function() {
        const messagePanel = this.refs.messagePanel;
        if (!messagePanel) return null;

        // if we're following the live timeline, we want to return null; that
        // means that, if we switch back, we will jump to the read-up-to mark.
        //
        // That should be more intuitive than slavishly preserving the current
        // scroll state, in the case where the room advances in the meantime
        // (particularly in the case that the user reads some stuff on another
        // device).
        //
        if (this.state.atEndOfLiveTimeline) {
            return null;
        }

        const scrollState = messagePanel.getScrollState();

        if (scrollState.stuckAtBottom) {
            // we don't really expect to be in this state, but it will
            // occasionally happen when no scroll state has been set on the
            // messagePanel (ie, we didn't have an initial event (so it's
            // probably a new room), there has been no user-initiated scroll, and
            // no read-receipts have arrived to update the scroll position).
            //
            // Return null, which will cause us to scroll to last unread on
            // reload.
            return null;
        }

        return {
            focussedEvent: scrollState.trackedScrollToken,
            pixelOffset: scrollState.pixelOffset,
        };
    },

    onResize: function(e) {
        // It seems flexbox doesn't give us a way to constrain the auxPanel height to have
        // a minimum of the height of the video element, whilst also capping it from pushing out the page
        // so we have to do it via JS instead.  In this implementation we cap the height by putting
        // a maxHeight on the underlying remote video tag.

        // header + footer + status + give us at least 120px of scrollback at all times.
        let auxPanelMaxHeight = window.innerHeight -
                (83 + // height of RoomHeader
                 36 + // height of the status area
                 72 + // minimum height of the message compmoser
                 (this.state.editingRoomSettings ? (window.innerHeight * 0.3) : 120)); // amount of desired scrollback

        // XXX: this is a bit of a hack and might possibly cause the video to push out the page anyway
        // but it's better than the video going missing entirely
        if (auxPanelMaxHeight < 50) auxPanelMaxHeight = 50;

        this.setState({auxPanelMaxHeight: auxPanelMaxHeight});

        // changing the maxHeight on the auxpanel will trigger a callback go
        // onChildResize, so no need to worry about that here.
    },

    onFullscreenClick: function() {
        dis.dispatch({
            action: 'video_fullscreen',
            fullscreen: true,
        }, true);
    },

    onMuteAudioClick: function() {
        const call = this._getCallForRoom();
        if (!call) {
            return;
        }
        const newState = !call.isMicrophoneMuted();
        call.setMicrophoneMuted(newState);
        this.forceUpdate(); // TODO: just update the voip buttons
    },

    onMuteVideoClick: function() {
        const call = this._getCallForRoom();
        if (!call) {
            return;
        }
        const newState = !call.isLocalVideoMuted();
        call.setLocalVideoMuted(newState);
        this.forceUpdate(); // TODO: just update the voip buttons
    },

    onChildResize: function() {
        // no longer anything to do here
    },

    onStatusBarVisible: function() {
        if (this.unmounted) return;
        this.setState({
            statusBarVisible: true,
        });
    },

    onStatusBarHidden: function() {
        // This is currently not desired as it is annoying if it keeps expanding and collapsing
        // TODO: Find a less annoying way of hiding the status bar
        /*if (this.unmounted) return;
        this.setState({
            statusBarVisible: false,
        });*/
    },

    /**
     * called by the parent component when PageUp/Down/etc is pressed.
     *
     * We pass it down to the scroll panel.
     */
    handleScrollKey: function(ev) {
        let panel;
        if (this.refs.searchResultsPanel) {
            panel = this.refs.searchResultsPanel;
        } else if (this.refs.messagePanel) {
            panel = this.refs.messagePanel;
        }

        if (panel) {
            panel.handleScrollKey(ev);
        }
    },

    /**
     * get any current call for this room
     */
    _getCallForRoom: function() {
        if (!this.state.room) {
            return null;
        }
        return CallHandler.getCallForRoom(this.state.room.roomId);
    },

    // this has to be a proper method rather than an unnamed function,
    // otherwise react calls it with null on each update.
    _gatherTimelinePanelRef: function(r) {
        this.refs.messagePanel = r;
        if (r) {
            console.log("updateTint from RoomView._gatherTimelinePanelRef");
            this.updateTint();
        }
    },

    render: function() {
        const RoomHeader = sdk.getComponent('rooms.RoomHeader');
        const MessageComposer = sdk.getComponent('rooms.MessageComposer');
        const ForwardMessage = sdk.getComponent("rooms.ForwardMessage");
        const RoomSettings = sdk.getComponent("rooms.RoomSettings");
        const AuxPanel = sdk.getComponent("rooms.AuxPanel");
        const SearchBar = sdk.getComponent("rooms.SearchBar");
        const PinnedEventsPanel = sdk.getComponent("rooms.PinnedEventsPanel");
        const ScrollPanel = sdk.getComponent("structures.ScrollPanel");
        const TintableSvg = sdk.getComponent("elements.TintableSvg");
        const RoomPreviewBar = sdk.getComponent("rooms.RoomPreviewBar");
        const Loader = sdk.getComponent("elements.Spinner");
        const TimelinePanel = sdk.getComponent("structures.TimelinePanel");
        const RoomUpgradeWarningBar = sdk.getComponent("rooms.RoomUpgradeWarningBar");

        if (!this.state.room) {
            if (this.state.roomLoading || this.state.peekLoading) {
                return (
                    <div className="mx_RoomView">
                        <Loader />
                    </div>
                );
            } else {
                var inviterName = undefined;
                if (this.props.oobData) {
                    inviterName = this.props.oobData.inviterName;
                }
                var invitedEmail = undefined;
                if (this.props.thirdPartyInvite) {
                    invitedEmail = this.props.thirdPartyInvite.invitedEmail;
                }

                // We have no room object for this room, only the ID.
                // We've got to this room by following a link, possibly a third party invite.
                const roomAlias = this.state.roomAlias;
                return (
                    <div className="mx_RoomView">
                        <RoomHeader ref="header"
                            room={this.state.room}
                            oobData={this.props.oobData}
                            collapsedRhs={this.props.collapsedRhs}
                        />
                        <div className="mx_RoomView_auxPanel">
                            <RoomPreviewBar onJoinClick={this.onJoinButtonClicked}
                                            onForgetClick={this.onForgetClick}
                                            onRejectClick={this.onRejectThreepidInviteButtonClicked}
                                            canPreview={false} error={this.state.roomLoadError}
                                            roomAlias={roomAlias}
                                            spinner={this.state.joining}
                                            inviterName={inviterName}
                                            invitedEmail={invitedEmail}
                                            room={this.state.room}
                            />
                        </div>
                        <div className="mx_RoomView_messagePanel"></div>
                    </div>
                );
            }
        }

        const myMembership = this.state.room.getMyMembership();
        if (myMembership == 'invite') {
            if (this.state.joining || this.state.rejecting) {
                return (
                    <div className="mx_RoomView">
                        <Loader />
                    </div>
                );
            } else {
                const myUserId = MatrixClientPeg.get().credentials.userId;
                const myMember = this.state.room.getMember(myUserId);
                const inviteEvent = myMember.events.member;
                var inviterName = inviteEvent.sender ? inviteEvent.sender.name : inviteEvent.getSender();

                // We deliberately don't try to peek into invites, even if we have permission to peek
                // as they could be a spam vector.
                // XXX: in future we could give the option of a 'Preview' button which lets them view anyway.

                // We have a regular invite for this room.
                return (
                    <div className="mx_RoomView">
                        <RoomHeader
                            ref="header"
                            room={this.state.room}
                            collapsedRhs={this.props.collapsedRhs}
                        />
                        <div className="mx_RoomView_auxPanel">
                            <RoomPreviewBar onJoinClick={this.onJoinButtonClicked}
                                            onForgetClick={this.onForgetClick}
                                            onRejectClick={this.onRejectButtonClicked}
                                            inviterName={inviterName}
                                            canPreview={false}
                                            spinner={this.state.joining}
                                            room={this.state.room}
                            />
                        </div>
                        <div className="mx_RoomView_messagePanel"></div>
                    </div>
                );
            }
        }

        // We have successfully loaded this room, and are not previewing.
        // Display the "normal" room view.

        const call = this._getCallForRoom();
        let inCall = false;
        if (call && (this.state.callState !== 'ended' && this.state.callState !== 'ringing')) {
            inCall = true;
        }

        const scrollheader_classes = classNames({
            mx_RoomView_scrollheader: true,
        });

        let statusBar;
        let isStatusAreaExpanded = true;

        if (ContentMessages.getCurrentUploads().length > 0) {
            const UploadBar = sdk.getComponent('structures.UploadBar');
            statusBar = <UploadBar room={this.state.room} />;
        } else if (!this.state.searchResults) {
            const RoomStatusBar = sdk.getComponent('structures.RoomStatusBar');
            isStatusAreaExpanded = this.state.statusBarVisible;
            statusBar = <RoomStatusBar
                room={this.state.room}
                numUnreadMessages={this.state.numUnreadMessages}
                atEndOfLiveTimeline={this.state.atEndOfLiveTimeline}
                sentMessageAndIsAlone={this.state.isAlone}
                hasActiveCall={inCall}
                onInviteClick={this.onInviteButtonClick}
                onStopWarningClick={this.onStopAloneWarningClick}
                onScrollToBottomClick={this.jumpToLiveTimeline}
                onResize={this.onChildResize}
                onVisible={this.onStatusBarVisible}
                onHidden={this.onStatusBarHidden}
                whoIsTypingLimit={3}
            />;
        }

        const showRoomUpgradeBar = (
            this.state.room.shouldUpgradeToVersion() &&
            this.state.room.userMayUpgradeRoom(MatrixClientPeg.get().credentials.userId)
        );

        let aux = null;
        let hideCancel = false;
        if (this.state.editingRoomSettings) {
            aux = <RoomSettings ref="room_settings" onSaveClick={this.onSettingsSaveClick} onCancelClick={this.onCancelClick} room={this.state.room} />;
        } else if (this.state.uploadingRoomSettings) {
            aux = <Loader />;
        } else if (this.state.forwardingEvent !== null) {
            aux = <ForwardMessage onCancelClick={this.onCancelClick} />;
        } else if (this.state.searching) {
            hideCancel = true; // has own cancel
            aux = <SearchBar ref="search_bar" searchInProgress={this.state.searchInProgress} onCancelClick={this.onCancelSearchClick} onSearch={this.onSearch} />;
        } else if (showRoomUpgradeBar) {
            aux = <RoomUpgradeWarningBar room={this.state.room} />;
            hideCancel = true;
        } else if (this.state.showingPinned) {
            hideCancel = true; // has own cancel
            aux = <PinnedEventsPanel room={this.state.room} onCancelClick={this.onPinnedClick} />;
        } else if (myMembership !== "join") {
            // We do have a room object for this room, but we're not currently in it.
            // We may have a 3rd party invite to it.
            var inviterName = undefined;
            if (this.props.oobData) {
                inviterName = this.props.oobData.inviterName;
            }
            var invitedEmail = undefined;
            if (this.props.thirdPartyInvite) {
                invitedEmail = this.props.thirdPartyInvite.invitedEmail;
            }
            hideCancel = true;
            aux = (
                <RoomPreviewBar onJoinClick={this.onJoinButtonClicked}
                                onForgetClick={this.onForgetClick}
                                onRejectClick={this.onRejectThreepidInviteButtonClicked}
                                spinner={this.state.joining}
                                inviterName={inviterName}
                                invitedEmail={invitedEmail}
                                canPreview={this.state.canPeek}
                                room={this.state.room}
                />
            );
        }

        const auxPanel = (
            <AuxPanel ref="auxPanel" room={this.state.room}
              userId={MatrixClientPeg.get().credentials.userId}
              conferenceHandler={this.props.ConferenceHandler}
              draggingFile={this.state.draggingFile}
              displayConfCallNotification={this.state.displayConfCallNotification}
              maxHeight={this.state.auxPanelMaxHeight}
              onResize={this.onChildResize}
              showApps={this.state.showApps}
              hideAppsDrawer={this.state.editingRoomSettings} >
                { aux }
            </AuxPanel>
        );

        let messageComposer, searchInfo;
        const canSpeak = (
            // joined and not showing search results
            myMembership == 'join' && !this.state.searchResults
        );
        if (canSpeak) {
            messageComposer =
                <MessageComposer
                    room={this.state.room}
                    onResize={this.onChildResize}
                    uploadFile={this.uploadFile}
                    callState={this.state.callState}
                    disabled={this.props.disabled}
                    showApps={this.state.showApps}
                    uploadAllowed={this.isFileUploadAllowed}
                />;
        }

        // TODO: Why aren't we storing the term/scope/count in this format
        // in this.state if this is what RoomHeader desires?
        if (this.state.searchResults) {
            searchInfo = {
                searchTerm: this.state.searchTerm,
                searchScope: this.state.searchScope,
                searchCount: this.state.searchResults.count,
            };
        }

        if (inCall) {
            let zoomButton, voiceMuteButton, videoMuteButton;

            if (call.type === "video") {
                zoomButton = (
                    <div className="mx_RoomView_voipButton" onClick={this.onFullscreenClick} title={_t("Fill screen")}>
                        <TintableSvg src="img/fullscreen.svg" width="29" height="22" style={{ marginTop: 1, marginRight: 4 }} />
                    </div>
                );

                videoMuteButton =
                    <div className="mx_RoomView_voipButton" onClick={this.onMuteVideoClick}>
                        <TintableSvg src={call.isLocalVideoMuted() ? "img/video-unmute.svg" : "img/video-mute.svg"}
                             alt={call.isLocalVideoMuted() ? _t("Click to unmute video") : _t("Click to mute video")}
                             width="31" height="27" />
                    </div>;
            }
            voiceMuteButton =
                <div className="mx_RoomView_voipButton" onClick={this.onMuteAudioClick}>
                    <TintableSvg src={call.isMicrophoneMuted() ? "img/voice-unmute.svg" : "img/voice-mute.svg"}
                         alt={call.isMicrophoneMuted() ? _t("Click to unmute audio") : _t("Click to mute audio")}
                         width="21" height="26" />
                </div>;

            // wrap the existing status bar into a 'callStatusBar' which adds more knobs.
            statusBar =
                <div className="mx_RoomView_callStatusBar">
                    { voiceMuteButton }
                    { videoMuteButton }
                    { zoomButton }
                    { statusBar }
                    <TintableSvg className="mx_RoomView_voipChevron" src="img/voip-chevron.svg" width="22" height="17" />
                </div>;
        }

        // if we have search results, we keep the messagepanel (so that it preserves its
        // scroll state), but hide it.
        let searchResultsPanel;
        let hideMessagePanel = false;

        if (this.state.searchResults) {
            searchResultsPanel = (
                <ScrollPanel ref="searchResultsPanel"
                    className="mx_RoomView_messagePanel mx_RoomView_searchResultsPanel"
                    onFillRequest={this.onSearchResultsFillRequest}
                    onResize={this.onSearchResultsResize}
                >
                    <li className={scrollheader_classes}></li>
                    { this.getSearchResultTiles() }
                </ScrollPanel>
            );
            hideMessagePanel = true;
        }

        const shouldHighlight = this.state.isInitialEventHighlighted;
        let highlightedEventId = null;
        if (this.state.forwardingEvent) {
            highlightedEventId = this.state.forwardingEvent.getId();
        } else if (shouldHighlight) {
            highlightedEventId = this.state.initialEventId;
        }

        // console.log("ShowUrlPreview for %s is %s", this.state.room.roomId, this.state.showUrlPreview);
        const messagePanel = (
            <TimelinePanel ref={this._gatherTimelinePanelRef}
                timelineSet={this.state.room.getUnfilteredTimelineSet()}
                showReadReceipts={!SettingsStore.getValue('hideReadReceipts')}
                manageReadReceipts={!this.state.isPeeking}
                manageReadMarkers={!this.state.isPeeking}
                hidden={hideMessagePanel}
                highlightedEventId={highlightedEventId}
                eventId={this.state.initialEventId}
                eventPixelOffset={this.state.initialEventPixelOffset}
                onScroll={this.onMessageListScroll}
                onReadMarkerUpdated={this._updateTopUnreadMessagesBar}
                showUrlPreview = {this.state.showUrlPreview}
                className="mx_RoomView_messagePanel"
                membersLoaded={this.state.membersLoaded}
            />);

        let topUnreadMessagesBar = null;
        if (this.state.showTopUnreadMessagesBar) {
            const TopUnreadMessagesBar = sdk.getComponent('rooms.TopUnreadMessagesBar');
            topUnreadMessagesBar = (
                <div className="mx_RoomView_topUnreadMessagesBar">
                    <TopUnreadMessagesBar
                       onScrollUpClick={this.jumpToReadMarker}
                       onCloseClick={this.forgetReadMarker}
                    />
                </div>
            );
        }
        const statusBarAreaClass = classNames(
            "mx_RoomView_statusArea",
            {
                "mx_RoomView_statusArea_expanded": isStatusAreaExpanded,
            },
        );

        const fadableSectionClasses = classNames(
            "mx_RoomView_body", "mx_fadable",
            {
                "mx_fadable_faded": this.props.disabled,
            },
        );

        return (
            <div className={"mx_RoomView" + (inCall ? " mx_RoomView_inCall" : "")} ref="roomView">
                <RoomHeader ref="header" room={this.state.room} searchInfo={searchInfo}
                    oobData={this.props.oobData}
                    editing={this.state.editingRoomSettings}
                    saving={this.state.uploadingRoomSettings}
                    inRoom={myMembership === 'join'}
                    collapsedRhs={this.props.collapsedRhs}
                    onSearchClick={this.onSearchClick}
                    onSettingsClick={this.onSettingsClick}
                    onPinnedClick={this.onPinnedClick}
                    onSaveClick={this.onSettingsSaveClick}
                    onCancelClick={(aux && !hideCancel) ? this.onCancelClick : null}
                    onForgetClick={(myMembership === "leave") ? this.onForgetClick : null}
                    onLeaveClick={(myMembership === "join") ? this.onLeaveClick : null}
                />
                { auxPanel }
                <div className={fadableSectionClasses}>
                    { topUnreadMessagesBar }
                    { messagePanel }
                    { searchResultsPanel }
                    <div className={statusBarAreaClass}>
                        <div className="mx_RoomView_statusAreaBox">
                            <div className="mx_RoomView_statusAreaBox_line"></div>
                            { statusBar }
                        </div>
                    </div>
                    { messageComposer }
                </div>
            </div>
        );
    },
});<|MERGE_RESOLUTION|>--- conflicted
+++ resolved
@@ -99,16 +99,13 @@
             roomLoading: true,
             peekLoading: false,
             shouldPeek: true,
-<<<<<<< HEAD
 
             // Media limits for uploading.
             mediaConfig: undefined,
 
-=======
             // used to trigger a rerender in TimelinePanel once the members are loaded,
             // so RR are rendered again (now with the members available), ...
             membersLoaded: !llMembers,
->>>>>>> 0912b8dc
             // The event to be scrolled to initially
             initialEventId: null,
             // The offset in pixels from the event with which to scroll vertically
