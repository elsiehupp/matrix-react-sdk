--- conflicted
+++ resolved
@@ -243,21 +243,15 @@
             });
         };
         try {
-<<<<<<< HEAD
-            await this._makeRegisterRequest(null);
-            // This should never succeed since we're doing UIA
-            console.log("Expecting 401 from register request but got success!");
-=======
             // We do the first registration request ourselves to discover whether we need to
             // do SSO instead. If we've already started the UI Auth process though, we don't
             // need to.
             if (!this.state.doingUIAuth) {
-                await this._makeRegisterRequest({});
+                await this._makeRegisterRequest(null);
                 // This should never succeed since we specified an empty
                 // auth object.
                 console.log("Expecting 401 from register request but got success!");
             }
->>>>>>> 0fd5714e
         } catch (e) {
             if (e.httpStatus === 401) {
                 this.setState({
