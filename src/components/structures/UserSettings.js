/*
Copyright 2015, 2016 OpenMarket Ltd
Copyright 2017 Vector Creations Ltd

Licensed under the Apache License, Version 2.0 (the "License");
you may not use this file except in compliance with the License.
You may obtain a copy of the License at

    http://www.apache.org/licenses/LICENSE-2.0

Unless required by applicable law or agreed to in writing, software
distributed under the License is distributed on an "AS IS" BASIS,
WITHOUT WARRANTIES OR CONDITIONS OF ANY KIND, either express or implied.
See the License for the specific language governing permissions and
limitations under the License.
*/
const React = require('react');
const ReactDOM = require('react-dom');
const sdk = require('../../index');
const MatrixClientPeg = require("../../MatrixClientPeg");
const PlatformPeg = require("../../PlatformPeg");
const Modal = require('../../Modal');
const dis = require("../../dispatcher");
const q = require('q');
const packageJson = require('../../../package.json');
const UserSettingsStore = require('../../UserSettingsStore');
const GeminiScrollbar = require('react-gemini-scrollbar');
const Email = require('../../email');
const AddThreepid = require('../../AddThreepid');
const SdkConfig = require('../../SdkConfig');
import AccessibleButton from '../views/elements/AccessibleButton';
<<<<<<< HEAD
=======
import { _t } from '../../languageHandler';
import * as languageHandler from '../../languageHandler';
>>>>>>> e60885ea
import * as FormattingUtils from '../../utils/FormattingUtils';

// if this looks like a release, use the 'version' from package.json; else use
// the git sha. Prepend version with v, to look like riot-web version
const REACT_SDK_VERSION = 'dist' in packageJson ? packageJson.version : packageJson.gitHead || '<local>';

// Simple method to help prettify GH Release Tags and Commit Hashes.
const semVerRegex = /^v?(\d+\.\d+\.\d+(?:-rc.+)?)(?:-(?:\d+-g)?([0-9a-fA-F]+))?(?:-dirty)?$/i;
const gHVersionLabel = function(repo, token='') {
    const match = token.match(semVerRegex);
    let url;
    if (match && match[1]) { // basic semVer string possibly with commit hash
        url = (match.length > 1 && match[2])
            ? `https://github.com/${repo}/commit/${match[2]}`
            : `https://github.com/${repo}/releases/tag/v${match[1]}`;
    } else {
        url = `https://github.com/${repo}/commit/${token.split('-')[0]}`;
    }
    return <a target="_blank" rel="noopener" href={url}>{token}</a>;
};

// Enumerate some simple 'flip a bit' UI settings (if any).
// 'id' gives the key name in the im.vector.web.settings account data event
// 'label' is how we describe it in the UI.
// Warning: Each "label" string below must be added to i18n/strings/en_EN.json, 
// since they will be translated when rendered.
const SETTINGS_LABELS = [
    {
        id: 'autoplayGifsAndVideos',
        label: 'Autoplay GIFs and videos',
    },
    {
        id: 'hideReadReceipts',
        label: 'Hide read receipts',
    },
    {
        id: 'dontSendTypingNotifications',
        label: "Don't send typing notifications",
    },
    {
        id: 'alwaysShowTimestamps',
        label: 'Always show message timestamps',
    },
    {
        id: 'showTwelveHourTimestamps',
        label: 'Show timestamps in 12 hour format (e.g. 2:30pm)',
    },
/*
    {
        id: 'useCompactLayout',
        label: 'Use compact timeline layout',
    },
    {
        id: 'useFixedWidthFont',
        label: 'Use fixed width font',
    },
*/
];

// Warning: Each "label" string below must be added to i18n/strings/en_EN.json, 
// since they will be translated when rendered.
const CRYPTO_SETTINGS_LABELS = [
    {
        id: 'blacklistUnverifiedDevices',
        label: 'Never send encrypted messages to unverified devices from this device',
    },
    // XXX: this is here for documentation; the actual setting is managed via RoomSettings
    // {
    //     id: 'blacklistUnverifiedDevicesPerRoom'
    //     label: 'Never send encrypted messages to unverified devices in this room',
    // }
];

// Enumerate the available themes, with a nice human text label.
// 'id' gives the key name in the im.vector.web.settings account data event
// 'value' is the value for that key in the event
// 'label' is how we describe it in the UI.
//
// XXX: Ideally we would have a theme manifest or something and they'd be nicely
// packaged up in a single directory, and/or located at the application layer.
// But for now for expedience we just hardcode them here.
const THEMES = [
    {
        id: 'theme',
        label: 'Light theme',
        value: 'light',
    },
    {
        id: 'theme',
        label: 'Dark theme',
        value: 'dark',
    },
];

module.exports = React.createClass({
    displayName: 'UserSettings',

    propTypes: {
        onClose: React.PropTypes.func,
        // The brand string given when creating email pushers
        brand: React.PropTypes.string,

        // True to show the 'labs' section of experimental features
        enableLabs: React.PropTypes.bool,

        // The base URL to use in the referral link. Defaults to window.location.origin.
        referralBaseUrl: React.PropTypes.string,

        // true if RightPanel is collapsed
        collapsedRhs: React.PropTypes.bool,

        // Team token for the referral link. If falsy, the referral section will
        // not appear
        teamToken: React.PropTypes.string,
    },

    getDefaultProps: function() {
        return {
            onClose: function() {},
            enableLabs: true,
        };
    },

    getInitialState: function() {
        return {
            avatarUrl: null,
            threepids: [],
            phase: "UserSettings.LOADING", // LOADING, DISPLAY
            email_add_pending: false,
            vectorVersion: undefined,
            rejectingInvites: false,
        };
    },

    componentWillMount: function() {
        this._unmounted = false;
        this._addThreepid = null;

        if (PlatformPeg.get()) {
            q().then(() => {
                return PlatformPeg.get().getAppVersion();
            }).done((appVersion) => {
                if (this._unmounted) return;
                this.setState({
                    vectorVersion: appVersion,
                });
            }, (e) => {
                console.log("Failed to fetch app version", e);
            });
        }

        // Bulk rejecting invites:
        // /sync won't have had time to return when UserSettings re-renders from state changes, so getRooms()
        // will still return rooms with invites. To get around this, add a listener for
        // membership updates and kick the UI.
        MatrixClientPeg.get().on("RoomMember.membership", this._onInviteStateChange);

        dis.dispatch({
            action: 'ui_opacity',
            sideOpacity: 0.3,
            middleOpacity: 0.3,
        });
        this._refreshFromServer();

        const syncedSettings = UserSettingsStore.getSyncedSettings();
        if (!syncedSettings.theme) {
            syncedSettings.theme = 'light';
        }
        this._syncedSettings = syncedSettings;

        this._localSettings = UserSettingsStore.getLocalSettings();

        this.setState({
            language: languageHandler.getCurrentLanguage(),
        });
    },

    componentDidMount: function() {
        this.dispatcherRef = dis.register(this.onAction);
        this._me = MatrixClientPeg.get().credentials.userId;
    },

    componentWillUnmount: function() {
        this._unmounted = true;
        dis.dispatch({
            action: 'ui_opacity',
            sideOpacity: 1.0,
            middleOpacity: 1.0,
        });
        dis.unregister(this.dispatcherRef);
        const cli = MatrixClientPeg.get();
        if (cli) {
            cli.removeListener("RoomMember.membership", this._onInviteStateChange);
        }
    },

    _refreshFromServer: function() {
        const self = this;
        q.all([
            UserSettingsStore.loadProfileInfo(), UserSettingsStore.loadThreePids(),
        ]).done(function(resps) {
            self.setState({
                avatarUrl: resps[0].avatar_url,
                threepids: resps[1].threepids,
                phase: "UserSettings.DISPLAY",
            });
        }, function(error) {
            const ErrorDialog = sdk.getComponent("dialogs.ErrorDialog");
            console.error("Failed to load user settings: " + error);
            Modal.createDialog(ErrorDialog, {
                title: _t("Can't load user settings"),
                description: ((error && error.message) ? error.message : _t("Server may be unavailable or overloaded")),
            });
        });
    },

    onAction: function(payload) {
        if (payload.action === "notifier_enabled") {
            this.forceUpdate();
        }
    },

    onAvatarPickerClick: function(ev) {
        if (MatrixClientPeg.get().isGuest()) {
<<<<<<< HEAD
            dis.dispatch({action: 'view_set_mxid'});
=======
            const NeedToRegisterDialog = sdk.getComponent("dialogs.NeedToRegisterDialog");
            Modal.createDialog(NeedToRegisterDialog, {
                title: _t("Please Register"),
                description: _t("Guests can't set avatars. Please register."),
            });
>>>>>>> e60885ea
            return;
        }

        if (this.refs.file_label) {
            this.refs.file_label.click();
        }
    },

    onAvatarSelected: function(ev) {
        const self = this;
        const changeAvatar = this.refs.changeAvatar;
        if (!changeAvatar) {
            console.error("No ChangeAvatar found to upload image to!");
            return;
        }
        changeAvatar.onFileSelected(ev).done(function() {
            // dunno if the avatar changed, re-check it.
            self._refreshFromServer();
        }, function(err) {
            // const errMsg = (typeof err === "string") ? err : (err.error || "");
            console.error("Failed to set avatar: " + err);
            const ErrorDialog = sdk.getComponent("dialogs.ErrorDialog");
            Modal.createDialog(ErrorDialog, {
                title: _t("Failed to set avatar."),
                description: ((err && err.message) ? err.message : _t("Operation failed")),
            });
        });
    },

    onLogoutClicked: function(ev) {
        const QuestionDialog = sdk.getComponent("dialogs.QuestionDialog");
        Modal.createDialog(QuestionDialog, {
            title: _t("Sign out"),
            description:
                <div>
             { _t("For security, logging out will delete any end-to-end " +
                  "encryption keys from this browser. If you want to be able " +
                  "to decrypt your conversation history from future Riot sessions, " +
                  "please export your room keys for safe-keeping.") }.
                </div>,
            button: _t("Sign out"),
            extraButtons: [
                <button key="export" className="mx_Dialog_primary"
                        onClick={this._onExportE2eKeysClicked}>
                   { _t("Export E2E room keys") }
                </button>,
            ],
            onFinished: (confirmed) => {
                if (confirmed) {
                    dis.dispatch({action: 'logout'});
                    if (this.props.onFinished) {
                        this.props.onFinished();
                    }
                }
            },
        });
    },

    onPasswordChangeError: function(err) {
        let errMsg = err.error || "";
        if (err.httpStatus === 403) {
            errMsg = _t("Failed to change password. Is your password correct?");
        } else if (err.httpStatus) {
            errMsg += ` (HTTP status ${err.httpStatus})`;
        }
        const ErrorDialog = sdk.getComponent("dialogs.ErrorDialog");
        console.error("Failed to change password: " + errMsg);
        Modal.createDialog(ErrorDialog, {
            title: _t("Error"),
            description: errMsg,
        });
    },

    onPasswordChanged: function() {
        const ErrorDialog = sdk.getComponent("dialogs.ErrorDialog");
        Modal.createDialog(ErrorDialog, {
            title: _t("Success"),
            description: _t("Your password was successfully changed. You will not receive push notifications on other devices until you log back in to them") + ".",
        });
        dis.dispatch({action: 'password_changed'});
    },

    onUpgradeClicked: function() {
        dis.dispatch({
            action: "start_upgrade_registration",
        });
    },

    onEnableNotificationsChange: function(event) {
        UserSettingsStore.setEnableNotifications(event.target.checked);
    },

    _onAddEmailEditFinished: function(value, shouldSubmit) {
        if (!shouldSubmit) return;
        this._addEmail();
    },

    _addEmail: function() {
        const ErrorDialog = sdk.getComponent("dialogs.ErrorDialog");
        const QuestionDialog = sdk.getComponent("dialogs.QuestionDialog");

        const emailAddress = this.refs.add_email_input.value;
        if (!Email.looksValid(emailAddress)) {
            Modal.createDialog(ErrorDialog, {
                title: _t("Invalid Email Address"),
                description: _t("This doesn't appear to be a valid email address"),
            });
            return;
        }
        this._addThreepid = new AddThreepid();
        // we always bind emails when registering, so let's do the
        // same here.
        this._addThreepid.addEmailAddress(emailAddress, true).done(() => {
            Modal.createDialog(QuestionDialog, {
                title: _t("Verification Pending"),
                description: _t("Please check your email and click on the link it contains. Once this is done, click continue."),
                button: _t('Continue'),
                onFinished: this.onEmailDialogFinished,
            });
        }, (err) => {
            this.setState({email_add_pending: false});
            console.error("Unable to add email address " + emailAddress + " " + err);
            Modal.createDialog(ErrorDialog, {
                title: _t("Unable to add email address"),
                description: ((err && err.message) ? err.message : _t("Operation failed")),
            });
        });
        ReactDOM.findDOMNode(this.refs.add_email_input).blur();
        this.setState({email_add_pending: true});
    },

    onRemoveThreepidClicked: function(threepid) {
        const QuestionDialog = sdk.getComponent("dialogs.QuestionDialog");
        Modal.createDialog(QuestionDialog, {
            title: _t("Remove Contact Information?"),
            description: _t("Remove %(threePid)s?", { threePid : threepid.address }),
            button: _t('Remove'),
            onFinished: (submit) => {
                if (submit) {
                    this.setState({
                        phase: "UserSettings.LOADING",
                    });
                    MatrixClientPeg.get().deleteThreePid(threepid.medium, threepid.address).then(() => {
                        return this._refreshFromServer();
                    }).catch((err) => {
                        const ErrorDialog = sdk.getComponent("dialogs.ErrorDialog");
                        console.error("Unable to remove contact information: " + err);
                        Modal.createDialog(ErrorDialog, {
                            title: _t("Unable to remove contact information"),
                            description: ((err && err.message) ? err.message : _t("Operation failed")),
                        });
                    }).done();
                }
            },
        });
    },

    onEmailDialogFinished: function(ok) {
        if (ok) {
            this.verifyEmailAddress();
        } else {
            this.setState({email_add_pending: false});
        }
    },

    verifyEmailAddress: function() {
        this._addThreepid.checkEmailLinkClicked().done(() => {
            this._addThreepid = null;
            this.setState({
                phase: "UserSettings.LOADING",
            });
            this._refreshFromServer();
            this.setState({email_add_pending: false});
        }, (err) => {
            this.setState({email_add_pending: false});
            if (err.errcode == 'M_THREEPID_AUTH_FAILED') {
                const QuestionDialog = sdk.getComponent("dialogs.QuestionDialog");
                let message = _t("Unable to verify email address.") + " " +
                              _t("Please check your email and click on the link it contains. Once this is done, click continue.");
                Modal.createDialog(QuestionDialog, {
                    title: _t("Verification Pending"),
                    description: message,
                    button: _t('Continue'),
                    onFinished: this.onEmailDialogFinished,
                });
            } else {
                const ErrorDialog = sdk.getComponent("dialogs.ErrorDialog");
                console.error("Unable to verify email address: " + err);
                Modal.createDialog(ErrorDialog, {
                    title: _t("Unable to verify email address."),
                    description: ((err && err.message) ? err.message : _t("Operation failed")),
                });
            }
        });
    },

    _onDeactivateAccountClicked: function() {
        const DeactivateAccountDialog = sdk.getComponent("dialogs.DeactivateAccountDialog");
        Modal.createDialog(DeactivateAccountDialog, {});
    },

    _onBugReportClicked: function() {
        const BugReportDialog = sdk.getComponent("dialogs.BugReportDialog");
        if (!BugReportDialog) {
            return;
        }
        Modal.createDialog(BugReportDialog, {});
    },

    _onClearCacheClicked: function() {
        if (!PlatformPeg.get()) return;

        MatrixClientPeg.get().stopClient();
        MatrixClientPeg.get().store.deleteAllData().done(() => {
            PlatformPeg.get().reload();
        });
    },

    _onInviteStateChange: function(event, member, oldMembership) {
        if (member.userId === this._me && oldMembership === "invite") {
            this.forceUpdate();
        }
    },

    _onRejectAllInvitesClicked: function(rooms, ev) {
        this.setState({
            rejectingInvites: true,
        });
        // reject the invites
        const promises = rooms.map((room) => {
            return MatrixClientPeg.get().leave(room.roomId);
        });
        // purposefully drop errors to the floor: we'll just have a non-zero number on the UI
        // after trying to reject all the invites.
        q.allSettled(promises).then(() => {
            this.setState({
                rejectingInvites: false,
            });
        }).done();
    },

    _onExportE2eKeysClicked: function() {
        Modal.createDialogAsync(
            (cb) => {
                require.ensure(['../../async-components/views/dialogs/ExportE2eKeysDialog'], () => {
                    cb(require('../../async-components/views/dialogs/ExportE2eKeysDialog'));
                }, "e2e-export");
            }, {
                matrixClient: MatrixClientPeg.get(),
            },
        );
    },

    _onImportE2eKeysClicked: function() {
        Modal.createDialogAsync(
            (cb) => {
                require.ensure(['../../async-components/views/dialogs/ImportE2eKeysDialog'], () => {
                    cb(require('../../async-components/views/dialogs/ImportE2eKeysDialog'));
                }, "e2e-export");
            }, {
                matrixClient: MatrixClientPeg.get(),
            },
        );
    },

    _renderReferral: function() {
        const teamToken = this.props.teamToken;
        if (!teamToken) {
            return null;
        }
        if (typeof teamToken !== 'string') {
            console.warn('Team token not a string');
            return null;
        }
        const href = (this.props.referralBaseUrl || window.location.origin) +
            `/#/register?referrer=${this._me}&team_token=${teamToken}`;
        return (
            <div>
                <h3>Referral</h3>
                <div className="mx_UserSettings_section">
                    {_t("Refer a friend to Riot:")} <a href={href}>{href}</a>
                </div>
            </div>
        );
    },

    onLanguageChange: function(newLang) {
        if(this.state.language !== newLang) {
            UserSettingsStore.setLocalSetting('language', newLang);
            this.setState({
                language: newLang,
            });
            PlatformPeg.get().reload();
        }
    },

    _renderLanguageSetting: function () {
        const LanguageDropdown = sdk.getComponent('views.elements.LanguageDropdown');
        return <div>
            <label htmlFor="languageSelector">{_t('Interface Language')}</label>
            <LanguageDropdown ref="language" onOptionChange={this.onLanguageChange}
                          className="mx_UserSettings_language"
                          value={this.state.language}
            />
        </div>;
    },

    _renderUserInterfaceSettings: function() {
        return (
            <div>
                <h3>{ _t("User Interface") }</h3>
                <div className="mx_UserSettings_section">
                    { this._renderUrlPreviewSelector() }
                    { SETTINGS_LABELS.map( this._renderSyncedSetting ) }
                    { THEMES.map( this._renderThemeSelector ) }
                    { this._renderLanguageSetting() }

                </div>
            </div>
        );
    },

    _renderUrlPreviewSelector: function() {
        return <div className="mx_UserSettings_toggle">
            <input id="urlPreviewsDisabled"
                   type="checkbox"
                   defaultChecked={ UserSettingsStore.getUrlPreviewsDisabled() }
                   onChange={ (e) => UserSettingsStore.setUrlPreviewsDisabled(e.target.checked) }
            />
            <label htmlFor="urlPreviewsDisabled">
                { _t("Disable inline URL previews by default") }
            </label>
        </div>;
    },

    _renderSyncedSetting: function(setting) {
        return <div className="mx_UserSettings_toggle" key={ setting.id }>
            <input id={ setting.id }
                   type="checkbox"
                   defaultChecked={ this._syncedSettings[setting.id] }
                   onChange={ (e) => UserSettingsStore.setSyncedSetting(setting.id, e.target.checked) }
            />
            <label htmlFor={ setting.id }>
                { _t(setting.label) }
            </label>
        </div>;
    },

    _renderThemeSelector: function(setting) {
        return <div className="mx_UserSettings_toggle" key={ setting.id + "_" + setting.value }>
            <input id={ setting.id + "_" + setting.value }
                   type="radio"
                   name={ setting.id }
                   value={ setting.value }
                   defaultChecked={ this._syncedSettings[setting.id] === setting.value }
                   onChange={ (e) => {
                            if (e.target.checked) {
                                UserSettingsStore.setSyncedSetting(setting.id, setting.value);
                            }
                            dis.dispatch({
                                action: 'set_theme',
                                value: setting.value,
                            });
                        }
                   }
            />
            <label htmlFor={ setting.id + "_" + setting.value }>
                { setting.label }
            </label>
        </div>;
    },

    _renderCryptoInfo: function() {
        const client = MatrixClientPeg.get();
        const deviceId = client.deviceId;
        let identityKey = client.getDeviceEd25519Key();
        if (!identityKey) {
<<<<<<< HEAD
             identityKey = "<not supported>";
=======
             identityKey = _t("<not supported>");
>>>>>>> e60885ea
        } else {
            identityKey = FormattingUtils.formatCryptoKey(identityKey);
        }

        let importExportButtons = null;

        if (client.isCryptoEnabled) {
            importExportButtons = (
                <div className="mx_UserSettings_importExportButtons">
                    <AccessibleButton className="mx_UserSettings_button"
                            onClick={this._onExportE2eKeysClicked}>
                        { _t("Export E2E room keys") }
                    </AccessibleButton>
                    <AccessibleButton className="mx_UserSettings_button"
                            onClick={this._onImportE2eKeysClicked}>
                        { _t("Import E2E room keys") }
                    </AccessibleButton>
                </div>
            );
        }
        return (
            <div>
                <h3>{ _t("Cryptography") }</h3>
                <div className="mx_UserSettings_section mx_UserSettings_cryptoSection">
                    <ul>
                        <li><label>Device ID:</label>             <span><code>{deviceId}</code></span></li>
                        <li><label>Device key:</label>            <span><code><b>{identityKey}</b></code></span></li>
                    </ul>
                    { importExportButtons }
                </div>
                <div className="mx_UserSettings_section">
                    { CRYPTO_SETTINGS_LABELS.map( this._renderLocalSetting ) }
                </div>
            </div>
        );
    },

    _renderLocalSetting: function(setting) {
        const client = MatrixClientPeg.get();
        return <div className="mx_UserSettings_toggle" key={ setting.id }>
            <input id={ setting.id }
                   type="checkbox"
                   defaultChecked={ this._localSettings[setting.id] }
                   onChange={
                        (e) => {
                            UserSettingsStore.setLocalSetting(setting.id, e.target.checked);
                            if (setting.id === 'blacklistUnverifiedDevices') { // XXX: this is a bit ugly
                                client.setGlobalBlacklistUnverifiedDevices(e.target.checked);
                            }
                        }
                    }
            />
            <label htmlFor={ setting.id }>
                { _t(setting.label) }
            </label>
        </div>;
    },

    _renderDevicesPanel: function() {
        const DevicesPanel = sdk.getComponent('settings.DevicesPanel');
        return (
            <div>
                <h3>Devices</h3>
                <DevicesPanel className="mx_UserSettings_section"/>
            </div>
        );
    },

    _renderBugReport: function() {
        if (!SdkConfig.get().bug_report_endpoint_url) {
            return <div />;
        }
        return (
            <div>
                <h3>{ _t("Bug Report") }</h3>
                <div className="mx_UserSettings_section">
                    <p>{ _t("Found a bug?") }</p>
                    <button className="mx_UserSettings_button danger"
                        onClick={this._onBugReportClicked}>{_t('Report it')}
                    </button>
                </div>
            </div>
        );
    },

    _renderLabs: function() {
        // default to enabled if undefined
        if (this.props.enableLabs === false) return null;

        const features = UserSettingsStore.LABS_FEATURES.map((feature) => (
            <div key={feature.id} className="mx_UserSettings_toggle">
                <input
                    type="checkbox"
                    id={feature.id}
                    name={feature.id}
                    defaultChecked={ UserSettingsStore.isFeatureEnabled(feature.id) }
                    onChange={(e) => {
                        if (MatrixClientPeg.get().isGuest()) {
                            e.target.checked = false;
<<<<<<< HEAD
                            dis.dispatch({action: 'view_set_mxid'});
=======
                            const NeedToRegisterDialog = sdk.getComponent("dialogs.NeedToRegisterDialog");
                            Modal.createDialog(NeedToRegisterDialog, {
                                title: _t("Please Register"),
                                description: _t("Guests can't use labs features. Please register."),
                            });
>>>>>>> e60885ea
                            return;
                        }

                        UserSettingsStore.setFeatureEnabled(feature.id, e.target.checked);
                        this.forceUpdate();
                    }}/>
                <label htmlFor={feature.id}>{feature.name}</label>
            </div>
        ));
        return (
            <div>
                <h3>{ _t("Labs") }</h3>
                <div className="mx_UserSettings_section">
                    <p>{ _t("These are experimental features that may break in unexpected ways") }. { _t("Use with caution") }.</p>
                    {features}
                </div>
            </div>
        );
    },

    _renderDeactivateAccount: function() {
        // We can't deactivate a guest account.
        if (MatrixClientPeg.get().isGuest()) return null;

        return <div>
            <h3>{ _t("Deactivate Account") }</h3>
                <div className="mx_UserSettings_section">
                    <AccessibleButton className="mx_UserSettings_button danger"
                        onClick={this._onDeactivateAccountClicked}> { _t("Deactivate my account") }
                    </AccessibleButton>
                </div>
        </div>;
    },

    _renderClearCache: function() {
        return <div>
            <h3>{ _t("Clear Cache") }</h3>
                <div className="mx_UserSettings_section">
                    <AccessibleButton className="mx_UserSettings_button danger"
                        onClick={this._onClearCacheClicked}>
                        { _t("Clear Cache and Reload") }
                    </AccessibleButton>
                </div>
        </div>;
    },

    _renderBulkOptions: function() {
        const invitedRooms = MatrixClientPeg.get().getRooms().filter((r) => {
            return r.hasMembershipState(this._me, "invite");
        });
        if (invitedRooms.length === 0) {
            return null;
        }

        const Spinner = sdk.getComponent("elements.Spinner");

        let reject = <Spinner />;
        if (!this.state.rejectingInvites) {
            // bind() the invited rooms so any new invites that may come in as this button is clicked
            // don't inadvertently get rejected as well.
            reject = (
                <AccessibleButton className="mx_UserSettings_button danger"
                onClick={this._onRejectAllInvitesClicked.bind(this, invitedRooms)}>
                    Reject all {invitedRooms.length} invites
                </AccessibleButton>
            );
        }

        return <div>
            <h3>{ _t("Bulk Options") }</h3>
                <div className="mx_UserSettings_section">
                    {reject}
                </div>
        </div>;
    },

    _showSpoiler: function(event) {
        const target = event.target;
        target.innerHTML = target.getAttribute('data-spoiler');

        const range = document.createRange();
        range.selectNodeContents(target);

        const selection = window.getSelection();
        selection.removeAllRanges();
        selection.addRange(range);
    },

    nameForMedium: function(medium) {
        if (medium === 'msisdn') return _t('Phone');
        if (medium === 'email') return _t('Email');
        return medium[0].toUpperCase() + medium.slice(1);
    },

    presentableTextForThreepid: function(threepid) {
        if (threepid.medium === 'msisdn') {
            return '+' + threepid.address;
        } else {
            return threepid.address;
        }
    },

    render: function() {
        const Loader = sdk.getComponent("elements.Spinner");
        switch (this.state.phase) {
            case "UserSettings.LOADING":
                return (
                    <Loader />
                );
            case "UserSettings.DISPLAY":
                break; // quit the switch to return the common state
            default:
                throw new Error("Unknown state.phase => " + this.state.phase);
        }
        // can only get here if phase is UserSettings.DISPLAY
        const SimpleRoomHeader = sdk.getComponent('rooms.SimpleRoomHeader');
        const ChangeDisplayName = sdk.getComponent("views.settings.ChangeDisplayName");
        const ChangePassword = sdk.getComponent("views.settings.ChangePassword");
        const ChangeAvatar = sdk.getComponent('settings.ChangeAvatar');
        const Notifications = sdk.getComponent("settings.Notifications");
        const EditableText = sdk.getComponent('elements.EditableText');

        const avatarUrl = (
            this.state.avatarUrl ? MatrixClientPeg.get().mxcUrlToHttp(this.state.avatarUrl) : null
        );

        const threepidsSection = this.state.threepids.map((val, pidIndex) => {
            const id = "3pid-" + val.address;
            return (
                <div className="mx_UserSettings_profileTableRow" key={pidIndex}>
                    <div className="mx_UserSettings_profileLabelCell">
                        <label htmlFor={id}>{this.nameForMedium(val.medium)}</label>
                    </div>
                    <div className="mx_UserSettings_profileInputCell">
                        <input type="text" key={val.address} id={id}
                            value={this.presentableTextForThreepid(val)} disabled
                        />
                    </div>
                    <div className="mx_UserSettings_threepidButton mx_filterFlipColor">
                        <img src="img/cancel-small.svg" width="14" height="14" alt={ _t("Remove") } onClick={this.onRemoveThreepidClicked.bind(this, val)} />
                    </div>
                </div>
            );
        });
        let addEmailSection;
        if (this.state.email_add_pending) {
            addEmailSection = <Loader key="_email_add_spinner" />;
        } else if (!MatrixClientPeg.get().isGuest()) {
            addEmailSection = (
                <div className="mx_UserSettings_profileTableRow" key="_newEmail">
                    <div className="mx_UserSettings_profileLabelCell">
                        <label>{_t('Email')}</label>
                    </div>
                    <div className="mx_UserSettings_profileInputCell">
                        <EditableText
                            ref="add_email_input"
                            className="mx_UserSettings_editable"
                            placeholderClassName="mx_UserSettings_threepidPlaceholder"
                            placeholder={ _t("Add email address") }
                            blurToCancel={ false }
                            onValueChanged={ this._onAddEmailEditFinished } />
                    </div>
                    <div className="mx_UserSettings_threepidButton mx_filterFlipColor">
                         <img src="img/plus.svg" width="14" height="14" alt="Add" onClick={this._addEmail} />
                    </div>
                </div>
            );
        }
        const AddPhoneNumber = sdk.getComponent('views.settings.AddPhoneNumber');
        const addMsisdnSection = (
            <AddPhoneNumber key="_addMsisdn" onThreepidAdded={this._refreshFromServer} />
        );
        threepidsSection.push(addEmailSection);
        threepidsSection.push(addMsisdnSection);

        let accountJsx;

        if (MatrixClientPeg.get().isGuest()) {
            accountJsx = (
                <div className="mx_UserSettings_button" onClick={this.onUpgradeClicked}>
                    { _t("Create an account") }
                </div>
            );
        } else {
            accountJsx = (
                <ChangePassword
                        className="mx_UserSettings_accountTable"
                        rowClassName="mx_UserSettings_profileTableRow"
                        rowLabelClassName="mx_UserSettings_profileLabelCell"
                        rowInputClassName="mx_UserSettings_profileInputCell"
                        buttonClassName="mx_UserSettings_button mx_UserSettings_changePasswordButton"
                        onError={this.onPasswordChangeError}
                        onFinished={this.onPasswordChanged} />
            );
        }
        let notificationArea;
        if (!MatrixClientPeg.get().isGuest() && this.state.threepids !== undefined) {
            notificationArea = (<div>
                <h3>{ _t("Notifications") }</h3>

                <div className="mx_UserSettings_section">
                    <Notifications threepids={this.state.threepids} brand={this.props.brand} />
                </div>
            </div>);
        }

        const olmVersion = MatrixClientPeg.get().olmVersion;
        // If the olmVersion is not defined then either crypto is disabled, or
        // we are using a version old version of olm. We assume the former.
        let olmVersionString = "<not-enabled>";
        if (olmVersion !== undefined) {
            olmVersionString = `${olmVersion[0]}.${olmVersion[1]}.${olmVersion[2]}`;
        }

        return (
            <div className="mx_UserSettings">
                <SimpleRoomHeader
                    title={ _t("Settings") }
                    collapsedRhs={ this.props.collapsedRhs }
                    onCancelClick={ this.props.onClose }
                />

                <GeminiScrollbar className="mx_UserSettings_body"
                                 autoshow={true}>

                <h3>{ _t("Profile") }</h3>

                <div className="mx_UserSettings_section">
                    <div className="mx_UserSettings_profileTable">
                        <div className="mx_UserSettings_profileTableRow">
                            <div className="mx_UserSettings_profileLabelCell">
                                <label htmlFor="displayName">{ _t('Display name') }</label>
                            </div>
                            <div className="mx_UserSettings_profileInputCell">
                                <ChangeDisplayName />
                            </div>
                        </div>
                        {threepidsSection}
                    </div>

                    <div className="mx_UserSettings_avatarPicker">
                        <div onClick={ this.onAvatarPickerClick }>
                            <ChangeAvatar ref="changeAvatar" initialAvatarUrl={avatarUrl}
                                showUploadSection={false} className="mx_UserSettings_avatarPicker_img"/>
                        </div>
                        <div className="mx_UserSettings_avatarPicker_edit">
                            <label htmlFor="avatarInput" ref="file_label">
                                <img src="img/camera.svg" className="mx_filterFlipColor"
                                    alt={ _t("Upload avatar") } title={ _t("Upload avatar") }
                                    width="17" height="15" />
                            </label>
                            <input id="avatarInput" type="file" onChange={this.onAvatarSelected}/>
                        </div>
                    </div>
                </div>

                <h3>{ _t("Account") }</h3>

                <div className="mx_UserSettings_section cadcampoHide">

                    <AccessibleButton className="mx_UserSettings_logout mx_UserSettings_button" onClick={this.onLogoutClicked}>
                        { _t("Sign out") }
                    </AccessibleButton>

                    {accountJsx}
                </div>

                {this._renderReferral()}

                {notificationArea}

                {this._renderUserInterfaceSettings()}
                {this._renderLabs()}
                {this._renderDevicesPanel()}
                {this._renderCryptoInfo()}
                {this._renderBulkOptions()}
                {this._renderBugReport()}

                <h3>{ _t("Advanced") }</h3>

                <div className="mx_UserSettings_section">
                    <div className="mx_UserSettings_advanced">
                        { _t("Logged in as:") } {this._me}
                    </div>
                    <div className="mx_UserSettings_advanced">
                        {_t('Access Token:')} <span className="mx_UserSettings_advanced_spoiler" onClick={this._showSpoiler} data-spoiler={ MatrixClientPeg.get().getAccessToken() }>&lt;{ _t("click to reveal") }&gt;</span>
                    </div>
                    <div className="mx_UserSettings_advanced">
                        { _t("Homeserver is") } { MatrixClientPeg.get().getHomeserverUrl() }
                    </div>
                    <div className="mx_UserSettings_advanced">
                        { _t("Identity Server is") } { MatrixClientPeg.get().getIdentityServerUrl() }
                    </div>
                    <div className="mx_UserSettings_advanced">
                        {_t('matrix-react-sdk version:')} {(REACT_SDK_VERSION !== '<local>')
                            ? gHVersionLabel('matrix-org/matrix-react-sdk', REACT_SDK_VERSION)
                            : REACT_SDK_VERSION
                        }<br/>
                        {_t('riot-web version:')} {(this.state.vectorVersion !== undefined)
                            ? gHVersionLabel('vector-im/riot-web', this.state.vectorVersion)
                            : 'unknown'
                        }<br/>
                        { _t("olm version:") } {olmVersionString}<br/>
                    </div>
                </div>

                {this._renderClearCache()}

                {this._renderDeactivateAccount()}

                </GeminiScrollbar>
            </div>
        );
    },
});<|MERGE_RESOLUTION|>--- conflicted
+++ resolved
@@ -29,11 +29,8 @@
 const AddThreepid = require('../../AddThreepid');
 const SdkConfig = require('../../SdkConfig');
 import AccessibleButton from '../views/elements/AccessibleButton';
-<<<<<<< HEAD
-=======
 import { _t } from '../../languageHandler';
 import * as languageHandler from '../../languageHandler';
->>>>>>> e60885ea
 import * as FormattingUtils from '../../utils/FormattingUtils';
 
 // if this looks like a release, use the 'version' from package.json; else use
@@ -258,15 +255,7 @@
 
     onAvatarPickerClick: function(ev) {
         if (MatrixClientPeg.get().isGuest()) {
-<<<<<<< HEAD
             dis.dispatch({action: 'view_set_mxid'});
-=======
-            const NeedToRegisterDialog = sdk.getComponent("dialogs.NeedToRegisterDialog");
-            Modal.createDialog(NeedToRegisterDialog, {
-                title: _t("Please Register"),
-                description: _t("Guests can't set avatars. Please register."),
-            });
->>>>>>> e60885ea
             return;
         }
 
@@ -644,11 +633,7 @@
         const deviceId = client.deviceId;
         let identityKey = client.getDeviceEd25519Key();
         if (!identityKey) {
-<<<<<<< HEAD
-             identityKey = "<not supported>";
-=======
              identityKey = _t("<not supported>");
->>>>>>> e60885ea
         } else {
             identityKey = FormattingUtils.formatCryptoKey(identityKey);
         }
@@ -748,15 +733,7 @@
                     onChange={(e) => {
                         if (MatrixClientPeg.get().isGuest()) {
                             e.target.checked = false;
-<<<<<<< HEAD
                             dis.dispatch({action: 'view_set_mxid'});
-=======
-                            const NeedToRegisterDialog = sdk.getComponent("dialogs.NeedToRegisterDialog");
-                            Modal.createDialog(NeedToRegisterDialog, {
-                                title: _t("Please Register"),
-                                description: _t("Guests can't use labs features. Please register."),
-                            });
->>>>>>> e60885ea
                             return;
                         }
 
