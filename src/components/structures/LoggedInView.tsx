--- conflicted
+++ resolved
@@ -215,7 +215,6 @@
         this.resizer.detach();
     }
 
-<<<<<<< HEAD
     private refreshBackgroundImage = async (): Promise<void> => {
         this.setState({
             backgroundImage: await OwnProfileStore.instance.getAvatarBitmap(),
@@ -226,7 +225,7 @@
         this.setState({
             activeCalls: CallHandler.sharedInstance().getAllActiveCalls(),
         });
-=======
+
     private onAction = (payload): void => {
         switch (payload.action) {
             case 'call_state': {
@@ -237,7 +236,6 @@
                 break;
             }
         }
->>>>>>> 90a6f251
     };
 
     public canResetTimelineInRoom = (roomId: string) => {
