/*
Copyright 2020, 2021 The Matrix.org Foundation C.I.C.

Licensed under the Apache License, Version 2.0 (the "License");
you may not use this file except in compliance with the License.
You may obtain a copy of the License at

    http://www.apache.org/licenses/LICENSE-2.0

Unless required by applicable law or agreed to in writing, software
distributed under the License is distributed on an "AS IS" BASIS,
WITHOUT WARRANTIES OR CONDITIONS OF ANY KIND, either express or implied.
See the License for the specific language governing permissions and
limitations under the License.
*/

import React, { createRef } from "react";
import { Room } from "matrix-js-sdk/src/models/room";
import classNames from "classnames";
import * as fbEmitter from "fbemitter";

import { MatrixClientPeg } from "../../MatrixClientPeg";
import defaultDispatcher from "../../dispatcher/dispatcher";
import dis from "../../dispatcher/dispatcher";
import { ActionPayload } from "../../dispatcher/payloads";
import { Action } from "../../dispatcher/actions";
import { _t } from "../../languageHandler";
import { ContextMenuButton } from "./ContextMenu";
import { UserTab } from "../views/dialogs/UserSettingsDialog";
import { OpenToTabPayload } from "../../dispatcher/payloads/OpenToTabPayload";
import FeedbackDialog from "../views/dialogs/FeedbackDialog";
import Modal from "../../Modal";
import LogoutDialog from "../views/dialogs/LogoutDialog";
import SettingsStore from "../../settings/SettingsStore";
<<<<<<< HEAD
import { findHighContrastTheme, getCustomTheme, isHighContrastTheme } from "../../theme";
=======
import { Theme } from '../../Theme';
import ThemeWatcher from "../../settings/watchers/ThemeWatcher";
>>>>>>> 0db7d1ee
import AccessibleButton, { ButtonEvent } from "../views/elements/AccessibleButton";
import SdkConfig from "../../SdkConfig";
import { getHomePageUrl } from "../../utils/pages";
import { OwnProfileStore } from "../../stores/OwnProfileStore";
import { UPDATE_EVENT } from "../../stores/AsyncStore";
import BaseAvatar from '../views/avatars/BaseAvatar';
import AccessibleTooltipButton from "../views/elements/AccessibleTooltipButton";
import { SettingLevel } from "../../settings/SettingLevel";
import IconizedContextMenu, {
    IconizedContextMenuOption,
    IconizedContextMenuOptionList,
} from "../views/context_menus/IconizedContextMenu";
import { CommunityPrototypeStore } from "../../stores/CommunityPrototypeStore";
import GroupFilterOrderStore from "../../stores/GroupFilterOrderStore";
import { showCommunityInviteDialog } from "../../RoomInvite";
import { RightPanelPhases } from "../../stores/RightPanelStorePhases";
import ErrorDialog from "../views/dialogs/ErrorDialog";
import EditCommunityPrototypeDialog from "../views/dialogs/EditCommunityPrototypeDialog";
import { UIFeature } from "../../settings/UIFeature";
import HostSignupAction from "./HostSignupAction";
import { IHostSignupConfig } from "../views/dialogs/HostSignupDialogTypes";
import SpaceStore, { UPDATE_SELECTED_SPACE } from "../../stores/SpaceStore";
import RoomName from "../views/elements/RoomName";
import { replaceableComponent } from "../../utils/replaceableComponent";
import InlineSpinner from "../views/elements/InlineSpinner";
import TooltipButton from "../views/elements/TooltipButton";
import { logger } from "matrix-js-sdk/src/logger";
interface IProps {
    isMinimized: boolean;
}

type PartialDOMRect = Pick<DOMRect, "width" | "left" | "top" | "height">;

interface IState {
    contextMenuPosition: PartialDOMRect;
    isDarkTheme: boolean;
    isHighContrast: boolean;
    selectedSpace?: Room;
    pendingRoomJoin: Set<string>;
}

@replaceableComponent("structures.UserMenu")
export default class UserMenu extends React.Component<IProps, IState> {
    private dispatcherRef: string;
    private themeWatcherRef: string;
    private dndWatcherRef: string;
    private buttonRef: React.RefObject<HTMLButtonElement> = createRef();
    private tagStoreRef: fbEmitter.EventSubscription;

    constructor(props: IProps) {
        super(props);

        this.state = {
            contextMenuPosition: null,
<<<<<<< HEAD
            isDarkTheme: this.isUserOnDarkTheme(),
            isHighContrast: this.isUserOnHighContrastTheme(),
=======
            isDarkTheme: ThemeWatcher.isDarkTheme(),
            isHighContrast: ThemeWatcher.isHighContrast(),
>>>>>>> 0db7d1ee
            pendingRoomJoin: new Set<string>(),
        };

        OwnProfileStore.instance.on(UPDATE_EVENT, this.onProfileUpdate);
        if (SpaceStore.spacesEnabled) {
            SpaceStore.instance.on(UPDATE_SELECTED_SPACE, this.onSelectedSpaceUpdate);
        }

        // Force update is the easiest way to trigger the UI update (we don't store state for this)
        this.dndWatcherRef = SettingsStore.watchSetting("doNotDisturb", null, () => this.forceUpdate());
    }

    private get hasHomePage(): boolean {
        return !!getHomePageUrl(SdkConfig.get());
    }

    public componentDidMount() {
        this.dispatcherRef = defaultDispatcher.register(this.onAction);
        this.themeWatcherRef = SettingsStore.watchSetting("theme", null, this.onThemeChanged);
        this.tagStoreRef = GroupFilterOrderStore.addListener(this.onTagStoreUpdate);
        MatrixClientPeg.get().on("Room", this.onRoom);
    }

    public componentWillUnmount() {
        if (this.themeWatcherRef) SettingsStore.unwatchSetting(this.themeWatcherRef);
        if (this.dndWatcherRef) SettingsStore.unwatchSetting(this.dndWatcherRef);
        if (this.dispatcherRef) defaultDispatcher.unregister(this.dispatcherRef);
        OwnProfileStore.instance.off(UPDATE_EVENT, this.onProfileUpdate);
        this.tagStoreRef.remove();
        if (SpaceStore.spacesEnabled) {
            SpaceStore.instance.off(UPDATE_SELECTED_SPACE, this.onSelectedSpaceUpdate);
        }
        MatrixClientPeg.get().removeListener("Room", this.onRoom);
    }

    private onRoom = (room: Room): void => {
        this.removePendingJoinRoom(room.roomId);
    };

    private onTagStoreUpdate = () => {
        this.forceUpdate(); // we don't have anything useful in state to update
    };

<<<<<<< HEAD
    private isUserOnDarkTheme(): boolean {
        if (SettingsStore.getValue("use_system_theme")) {
            return window.matchMedia("(prefers-color-scheme: dark)").matches;
        } else {
            const theme = SettingsStore.getValue("theme");
            if (theme.startsWith("custom-")) {
                return getCustomTheme(theme.substring("custom-".length)).is_dark;
            }
            return theme === "dark";
        }
    }

    private isUserOnHighContrastTheme(): boolean {
        if (SettingsStore.getValue("use_system_theme")) {
            return window.matchMedia("(prefers-contrast: more)").matches;
        } else {
            const theme = SettingsStore.getValue("theme");
            if (theme.startsWith("custom-")) {
                return false;
            }
            return isHighContrastTheme(theme);
        }
    }

=======
>>>>>>> 0db7d1ee
    private onProfileUpdate = async () => {
        // the store triggered an update, so force a layout update. We don't
        // have any state to store here for that to magically happen.
        this.forceUpdate();
    };

    private onSelectedSpaceUpdate = async (selectedSpace?: Room) => {
        this.setState({ selectedSpace });
    };

    private onThemeChanged = () => {
        this.setState(
            {
<<<<<<< HEAD
                isDarkTheme: this.isUserOnDarkTheme(),
                isHighContrast: this.isUserOnHighContrastTheme(),
=======
                isDarkTheme: ThemeWatcher.isDarkTheme,
                isHighContrast: ThemeWatcher.isHighContrast,
>>>>>>> 0db7d1ee
            });
    };

    private onAction = (ev: ActionPayload) => {
        switch (ev.action) {
            case Action.ToggleUserMenu:
                if (this.state.contextMenuPosition) {
                    this.setState({ contextMenuPosition: null });
                } else {
                    if (this.buttonRef.current) this.buttonRef.current.click();
                }
                break;
            case Action.JoinRoom:
                this.addPendingJoinRoom(ev.roomId);
                break;
            case Action.JoinRoomReady:
            case Action.JoinRoomError:
                this.removePendingJoinRoom(ev.roomId);
                break;
        }
    };

    private addPendingJoinRoom(roomId: string): void {
        this.setState({
            pendingRoomJoin: new Set<string>(this.state.pendingRoomJoin)
                .add(roomId),
        });
    }

    private removePendingJoinRoom(roomId: string): void {
        if (this.state.pendingRoomJoin.delete(roomId)) {
            this.setState({
                pendingRoomJoin: new Set<string>(this.state.pendingRoomJoin),
            });
        }
    }

    private onOpenMenuClick = (ev: React.MouseEvent) => {
        ev.preventDefault();
        ev.stopPropagation();
        const target = ev.target as HTMLButtonElement;
        this.setState({ contextMenuPosition: target.getBoundingClientRect() });
    };

    private onContextMenu = (ev: React.MouseEvent) => {
        ev.preventDefault();
        ev.stopPropagation();
        this.setState({
            contextMenuPosition: {
                left: ev.clientX,
                top: ev.clientY,
                width: 20,
                height: 0,
            },
        });
    };

    private onCloseMenu = () => {
        this.setState({ contextMenuPosition: null });
    };

    private onSwitchThemeClick = (ev: React.MouseEvent) => {
        ev.preventDefault();
        ev.stopPropagation();

        // Disable system theme matching if the user hits this button
        SettingsStore.setValue("use_system_theme", null, SettingLevel.DEVICE, false);

<<<<<<< HEAD
        let newTheme = this.state.isDarkTheme ? "light" : "dark";
        if (this.state.isHighContrast) {
            const hcTheme = findHighContrastTheme(newTheme);
=======
        let newTheme = this.state.isDarkTheme ? SettingsStore.getValue("light_theme") : SettingsStore.getValue("dark_theme");
        if (this.state.isHighContrast) {
            const hcTheme = new Theme(newTheme).highContrast;
>>>>>>> 0db7d1ee
            if (hcTheme) {
                newTheme = hcTheme;
            }
        }
        SettingsStore.setValue("theme", null, SettingLevel.DEVICE, newTheme); // set at same level as Appearance tab
    };

    private onSettingsOpen = (ev: ButtonEvent, tabId: string) => {
        ev.preventDefault();
        ev.stopPropagation();

        const payload: OpenToTabPayload = { action: Action.ViewUserSettings, initialTabId: tabId };
        defaultDispatcher.dispatch(payload);
        this.setState({ contextMenuPosition: null }); // also close the menu
    };

    private onShowArchived = (ev: ButtonEvent) => {
        ev.preventDefault();
        ev.stopPropagation();

        // TODO: Archived room view: https://github.com/vector-im/element-web/issues/14038
        // Note: You'll need to uncomment the button too.
        logger.log("TODO: Show archived rooms");
    };

    private onProvideFeedback = (ev: ButtonEvent) => {
        ev.preventDefault();
        ev.stopPropagation();

        Modal.createTrackedDialog('Feedback Dialog', '', FeedbackDialog);
        this.setState({ contextMenuPosition: null }); // also close the menu
    };

    private onSignOutClick = async (ev: ButtonEvent) => {
        ev.preventDefault();
        ev.stopPropagation();

        const cli = MatrixClientPeg.get();
        if (!cli || !cli.isCryptoEnabled() || !(await cli.exportRoomKeys())?.length) {
            // log out without user prompt if they have no local megolm sessions
            dis.dispatch({ action: 'logout' });
        } else {
            Modal.createTrackedDialog('Logout from LeftPanel', '', LogoutDialog);
        }

        this.setState({ contextMenuPosition: null }); // also close the menu
    };

    private onSignInClick = () => {
        dis.dispatch({ action: 'start_login' });
        this.setState({ contextMenuPosition: null }); // also close the menu
    };

    private onRegisterClick = () => {
        dis.dispatch({ action: 'start_registration' });
        this.setState({ contextMenuPosition: null }); // also close the menu
    };

    private onHomeClick = (ev: ButtonEvent) => {
        ev.preventDefault();
        ev.stopPropagation();

        defaultDispatcher.dispatch({ action: 'view_home_page' });
        this.setState({ contextMenuPosition: null }); // also close the menu
    };

    private onCommunitySettingsClick = (ev: ButtonEvent) => {
        ev.preventDefault();
        ev.stopPropagation();

        Modal.createTrackedDialog('Edit Community', '', EditCommunityPrototypeDialog, {
            communityId: CommunityPrototypeStore.instance.getSelectedCommunityId(),
        });
        this.setState({ contextMenuPosition: null }); // also close the menu
    };

    private onCommunityMembersClick = (ev: ButtonEvent) => {
        ev.preventDefault();
        ev.stopPropagation();

        // We'd ideally just pop open a right panel with the member list, but the current
        // way the right panel is structured makes this exceedingly difficult. Instead, we'll
        // switch to the general room and open the member list there as it should be in sync
        // anyways.
        const chat = CommunityPrototypeStore.instance.getSelectedCommunityGeneralChat();
        if (chat) {
            dis.dispatch({
                action: 'view_room',
                room_id: chat.roomId,
            }, true);
            dis.dispatch({ action: Action.SetRightPanelPhase, phase: RightPanelPhases.RoomMemberList });
        } else {
            // "This should never happen" clauses go here for the prototype.
            Modal.createTrackedDialog('Failed to find general chat', '', ErrorDialog, {
                title: _t('Failed to find the general chat for this community'),
                description: _t("Failed to find the general chat for this community"),
            });
        }
        this.setState({ contextMenuPosition: null }); // also close the menu
    };

    private onCommunityInviteClick = (ev: ButtonEvent) => {
        ev.preventDefault();
        ev.stopPropagation();

        showCommunityInviteDialog(CommunityPrototypeStore.instance.getSelectedCommunityId());
        this.setState({ contextMenuPosition: null }); // also close the menu
    };

    private onDndToggle = (ev) => {
        ev.stopPropagation();
        const current = SettingsStore.getValue("doNotDisturb");
        SettingsStore.setValue("doNotDisturb", null, SettingLevel.DEVICE, !current);
    };

    private renderContextMenu = (): React.ReactNode => {
        if (!this.state.contextMenuPosition) return null;

        const prototypeCommunityName = CommunityPrototypeStore.instance.getSelectedCommunityName();

        let topSection;
        const hostSignupConfig: IHostSignupConfig = SdkConfig.get().hostSignup;
        if (MatrixClientPeg.get().isGuest()) {
            topSection = (
                <div className="mx_UserMenu_contextMenu_header mx_UserMenu_contextMenu_guestPrompts">
                    { _t("Got an account? <a>Sign in</a>", {}, {
                        a: sub => (
                            <AccessibleButton kind="link" onClick={this.onSignInClick}>
                                { sub }
                            </AccessibleButton>
                        ),
                    }) }
                    { _t("New here? <a>Create an account</a>", {}, {
                        a: sub => (
                            <AccessibleButton kind="link" onClick={this.onRegisterClick}>
                                { sub }
                            </AccessibleButton>
                        ),
                    }) }
                </div>
            );
        } else if (hostSignupConfig) {
            if (hostSignupConfig && hostSignupConfig.url) {
                // If hostSignup.domains is set to a non-empty array, only show
                // dialog if the user is on the domain or a subdomain.
                const hostSignupDomains = hostSignupConfig.domains || [];
                const mxDomain = MatrixClientPeg.get().getDomain();
                const validDomains = hostSignupDomains.filter(d => (d === mxDomain || mxDomain.endsWith(`.${d}`)));
                if (!hostSignupConfig.domains || validDomains.length > 0) {
                    topSection = <HostSignupAction onClick={this.onCloseMenu} />;
                }
            }
        }

        let homeButton = null;
        if (this.hasHomePage) {
            homeButton = (
                <IconizedContextMenuOption
                    iconClassName="mx_UserMenu_iconHome"
                    label={_t("Home")}
                    onClick={this.onHomeClick}
                />
            );
        }

        let feedbackButton;
        if (SettingsStore.getValue(UIFeature.Feedback)) {
            feedbackButton = <IconizedContextMenuOption
                iconClassName="mx_UserMenu_iconMessage"
                label={_t("Feedback")}
                onClick={this.onProvideFeedback}
            />;
        }

        let primaryHeader = (
            <div className="mx_UserMenu_contextMenu_name">
                <span className="mx_UserMenu_contextMenu_displayName">
                    { OwnProfileStore.instance.displayName }
                </span>
                <span className="mx_UserMenu_contextMenu_userId">
                    { MatrixClientPeg.get().getUserId() }
                </span>
            </div>
        );
        let primaryOptionList = (
            <React.Fragment>
                <IconizedContextMenuOptionList>
                    { homeButton }
                    <IconizedContextMenuOption
                        iconClassName="mx_UserMenu_iconBell"
                        label={_t("Notification settings")}
                        onClick={(e) => this.onSettingsOpen(e, UserTab.Notifications)}
                    />
                    <IconizedContextMenuOption
                        iconClassName="mx_UserMenu_iconLock"
                        label={_t("Security & privacy")}
                        onClick={(e) => this.onSettingsOpen(e, UserTab.Security)}
                    />
                    <IconizedContextMenuOption
                        iconClassName="mx_UserMenu_iconSettings"
                        label={_t("All settings")}
                        onClick={(e) => this.onSettingsOpen(e, null)}
                    />
                    { /* <IconizedContextMenuOption
                        iconClassName="mx_UserMenu_iconArchive"
                        label={_t("Archived rooms")}
                        onClick={this.onShowArchived}
                    /> */ }
                    { feedbackButton }
                </IconizedContextMenuOptionList>
                <IconizedContextMenuOptionList red>
                    <IconizedContextMenuOption
                        iconClassName="mx_UserMenu_iconSignOut"
                        label={_t("Sign out")}
                        onClick={this.onSignOutClick}
                    />
                </IconizedContextMenuOptionList>
            </React.Fragment>
        );
        let secondarySection = null;

        if (prototypeCommunityName) {
            const communityId = CommunityPrototypeStore.instance.getSelectedCommunityId();
            primaryHeader = (
                <div className="mx_UserMenu_contextMenu_name">
                    <span className="mx_UserMenu_contextMenu_displayName">
                        { prototypeCommunityName }
                    </span>
                </div>
            );
            let settingsOption;
            let inviteOption;
            if (CommunityPrototypeStore.instance.canInviteTo(communityId)) {
                inviteOption = (
                    <IconizedContextMenuOption
                        iconClassName="mx_UserMenu_iconInvite"
                        label={_t("Invite")}
                        onClick={this.onCommunityInviteClick}
                    />
                );
            }
            if (CommunityPrototypeStore.instance.isAdminOf(communityId)) {
                settingsOption = (
                    <IconizedContextMenuOption
                        iconClassName="mx_UserMenu_iconSettings"
                        label={_t("Settings")}
                        aria-label={_t("Community settings")}
                        onClick={this.onCommunitySettingsClick}
                    />
                );
            }
            primaryOptionList = (
                <IconizedContextMenuOptionList>
                    { settingsOption }
                    <IconizedContextMenuOption
                        iconClassName="mx_UserMenu_iconMembers"
                        label={_t("Members")}
                        onClick={this.onCommunityMembersClick}
                    />
                    { inviteOption }
                </IconizedContextMenuOptionList>
            );
            secondarySection = (
                <React.Fragment>
                    <hr />
                    <div className="mx_UserMenu_contextMenu_header">
                        <div className="mx_UserMenu_contextMenu_name">
                            <span className="mx_UserMenu_contextMenu_displayName">
                                { OwnProfileStore.instance.displayName }
                            </span>
                            <span className="mx_UserMenu_contextMenu_userId">
                                { MatrixClientPeg.get().getUserId() }
                            </span>
                        </div>
                    </div>
                    <IconizedContextMenuOptionList>
                        <IconizedContextMenuOption
                            iconClassName="mx_UserMenu_iconSettings"
                            label={_t("Settings")}
                            aria-label={_t("User settings")}
                            onClick={(e) => this.onSettingsOpen(e, null)}
                        />
                        { feedbackButton }
                    </IconizedContextMenuOptionList>
                    <IconizedContextMenuOptionList red>
                        <IconizedContextMenuOption
                            iconClassName="mx_UserMenu_iconSignOut"
                            label={_t("Sign out")}
                            onClick={this.onSignOutClick}
                        />
                    </IconizedContextMenuOptionList>
                </React.Fragment>
            );
        } else if (MatrixClientPeg.get().isGuest()) {
            primaryOptionList = (
                <React.Fragment>
                    <IconizedContextMenuOptionList>
                        { homeButton }
                        <IconizedContextMenuOption
                            iconClassName="mx_UserMenu_iconSettings"
                            label={_t("Settings")}
                            onClick={(e) => this.onSettingsOpen(e, null)}
                        />
                        { feedbackButton }
                    </IconizedContextMenuOptionList>
                </React.Fragment>
            );
        }

        const classes = classNames({
            "mx_UserMenu_contextMenu": true,
            "mx_UserMenu_contextMenu_prototype": !!prototypeCommunityName,
        });

        return <IconizedContextMenu
            // numerical adjustments to overlap the context menu by just over the width of the
            // menu icon and make it look connected
            left={this.state.contextMenuPosition.width + this.state.contextMenuPosition.left - 10}
            top={this.state.contextMenuPosition.top + this.state.contextMenuPosition.height + 8}
            onFinished={this.onCloseMenu}
            className={classes}
        >
            <div className="mx_UserMenu_contextMenu_header">
                { primaryHeader }
                <AccessibleTooltipButton
                    className="mx_UserMenu_contextMenu_themeButton"
                    onClick={this.onSwitchThemeClick}
                    title={this.state.isDarkTheme ? _t("Switch to light mode") : _t("Switch to dark mode")}
                >
                    <img
                        src={require("../../../res/img/element-icons/roomlist/dark-light-mode.svg")}
                        alt={_t("Switch theme")}
                        width={16}
                    />
                </AccessibleTooltipButton>
            </div>
            { topSection }
            { primaryOptionList }
            { secondarySection }
        </IconizedContextMenu>;
    };

    public render() {
        const avatarSize = 32; // should match border-radius of the avatar

        const userId = MatrixClientPeg.get().getUserId();
        const displayName = OwnProfileStore.instance.displayName || userId;
        const avatarUrl = OwnProfileStore.instance.getHttpAvatarUrl(avatarSize);

        const prototypeCommunityName = CommunityPrototypeStore.instance.getSelectedCommunityName();

        let isPrototype = false;
        let menuName = _t("User menu");
        let name = <span className="mx_UserMenu_userName">{ displayName }</span>;
        let buttons = (
            <span className="mx_UserMenu_headerButtons">
                { /* masked image in CSS */ }
            </span>
        );
        let dnd;
        if (this.state.selectedSpace) {
            name = (
                <div className="mx_UserMenu_doubleName">
                    <span className="mx_UserMenu_userName">{ displayName }</span>
                    <RoomName room={this.state.selectedSpace}>
                        { (roomName) => <span className="mx_UserMenu_subUserName">{ roomName }</span> }
                    </RoomName>
                </div>
            );
        } else if (prototypeCommunityName) {
            name = (
                <div className="mx_UserMenu_doubleName">
                    <span className="mx_UserMenu_userName">{ prototypeCommunityName }</span>
                    <span className="mx_UserMenu_subUserName">{ displayName }</span>
                </div>
            );
            menuName = _t("Community and user menu");
            isPrototype = true;
        } else if (SettingsStore.getValue("feature_communities_v2_prototypes")) {
            name = (
                <div className="mx_UserMenu_doubleName">
                    <span className="mx_UserMenu_userName">{ _t("Home") }</span>
                    <span className="mx_UserMenu_subUserName">{ displayName }</span>
                </div>
            );
            isPrototype = true;
        } else if (SettingsStore.getValue("feature_dnd")) {
            const isDnd = SettingsStore.getValue("doNotDisturb");
            dnd = <AccessibleButton
                onClick={this.onDndToggle}
                className={classNames({
                    "mx_UserMenu_dnd": true,
                    "mx_UserMenu_dnd_noisy": !isDnd,
                    "mx_UserMenu_dnd_muted": isDnd,
                })}
            />;
        }
        if (this.props.isMinimized) {
            name = null;
            buttons = null;
        }

        const classes = classNames({
            'mx_UserMenu': true,
            'mx_UserMenu_minimized': this.props.isMinimized,
            'mx_UserMenu_prototype': isPrototype,
        });

        return (
            <React.Fragment>
                <ContextMenuButton
                    className={classes}
                    onClick={this.onOpenMenuClick}
                    inputRef={this.buttonRef}
                    label={menuName}
                    isExpanded={!!this.state.contextMenuPosition}
                    onContextMenu={this.onContextMenu}
                >
                    <div className="mx_UserMenu_row">
                        <span className="mx_UserMenu_userAvatarContainer">
                            <BaseAvatar
                                idName={userId}
                                name={displayName}
                                url={avatarUrl}
                                width={avatarSize}
                                height={avatarSize}
                                resizeMethod="crop"
                                className="mx_UserMenu_userAvatar"
                            />
                        </span>
                        { name }
                        { this.state.pendingRoomJoin.size > 0 && (
                            <InlineSpinner>
                                <TooltipButton helpText={_t(
                                    "Currently joining %(count)s rooms",
                                    { count: this.state.pendingRoomJoin.size },
                                )} />
                            </InlineSpinner>
                        ) }
                        { dnd }
                        { buttons }
                    </div>
                </ContextMenuButton>
                { this.renderContextMenu() }
            </React.Fragment>
        );
    }
}<|MERGE_RESOLUTION|>--- conflicted
+++ resolved
@@ -32,12 +32,8 @@
 import Modal from "../../Modal";
 import LogoutDialog from "../views/dialogs/LogoutDialog";
 import SettingsStore from "../../settings/SettingsStore";
-<<<<<<< HEAD
-import { findHighContrastTheme, getCustomTheme, isHighContrastTheme } from "../../theme";
-=======
 import { Theme } from '../../Theme';
 import ThemeWatcher from "../../settings/watchers/ThemeWatcher";
->>>>>>> 0db7d1ee
 import AccessibleButton, { ButtonEvent } from "../views/elements/AccessibleButton";
 import SdkConfig from "../../SdkConfig";
 import { getHomePageUrl } from "../../utils/pages";
@@ -92,13 +88,8 @@
 
         this.state = {
             contextMenuPosition: null,
-<<<<<<< HEAD
-            isDarkTheme: this.isUserOnDarkTheme(),
-            isHighContrast: this.isUserOnHighContrastTheme(),
-=======
             isDarkTheme: ThemeWatcher.isDarkTheme(),
             isHighContrast: ThemeWatcher.isHighContrast(),
->>>>>>> 0db7d1ee
             pendingRoomJoin: new Set<string>(),
         };
 
@@ -142,33 +133,6 @@
         this.forceUpdate(); // we don't have anything useful in state to update
     };
 
-<<<<<<< HEAD
-    private isUserOnDarkTheme(): boolean {
-        if (SettingsStore.getValue("use_system_theme")) {
-            return window.matchMedia("(prefers-color-scheme: dark)").matches;
-        } else {
-            const theme = SettingsStore.getValue("theme");
-            if (theme.startsWith("custom-")) {
-                return getCustomTheme(theme.substring("custom-".length)).is_dark;
-            }
-            return theme === "dark";
-        }
-    }
-
-    private isUserOnHighContrastTheme(): boolean {
-        if (SettingsStore.getValue("use_system_theme")) {
-            return window.matchMedia("(prefers-contrast: more)").matches;
-        } else {
-            const theme = SettingsStore.getValue("theme");
-            if (theme.startsWith("custom-")) {
-                return false;
-            }
-            return isHighContrastTheme(theme);
-        }
-    }
-
-=======
->>>>>>> 0db7d1ee
     private onProfileUpdate = async () => {
         // the store triggered an update, so force a layout update. We don't
         // have any state to store here for that to magically happen.
@@ -182,13 +146,8 @@
     private onThemeChanged = () => {
         this.setState(
             {
-<<<<<<< HEAD
-                isDarkTheme: this.isUserOnDarkTheme(),
-                isHighContrast: this.isUserOnHighContrastTheme(),
-=======
-                isDarkTheme: ThemeWatcher.isDarkTheme,
-                isHighContrast: ThemeWatcher.isHighContrast,
->>>>>>> 0db7d1ee
+                isDarkTheme: ThemeWatcher.isDarkTheme(),
+                isHighContrast: ThemeWatcher.isHighContrast(),
             });
     };
 
@@ -257,15 +216,9 @@
         // Disable system theme matching if the user hits this button
         SettingsStore.setValue("use_system_theme", null, SettingLevel.DEVICE, false);
 
-<<<<<<< HEAD
-        let newTheme = this.state.isDarkTheme ? "light" : "dark";
-        if (this.state.isHighContrast) {
-            const hcTheme = findHighContrastTheme(newTheme);
-=======
         let newTheme = this.state.isDarkTheme ? SettingsStore.getValue("light_theme") : SettingsStore.getValue("dark_theme");
         if (this.state.isHighContrast) {
             const hcTheme = new Theme(newTheme).highContrast;
->>>>>>> 0db7d1ee
             if (hcTheme) {
                 newTheme = hcTheme;
             }
