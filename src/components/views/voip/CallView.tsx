--- conflicted
+++ resolved
@@ -552,7 +552,6 @@
             isExpanded={this.state.showMoreMenu}
         /> : <div className="mx_CallView_callControls_button mx_CallView_callControls_button_more_hidden" />;
 
-<<<<<<< HEAD
         return (
             <div className={callControlsClasses}>
                 { dialpadButton }
@@ -573,30 +572,6 @@
             </div>
         );
     }
-=======
-        // in the near future, the dial pad button will go on the left. For now, it's the nothing button
-        // because something needs to have margin-right: auto to make the alignment correct.
-        const callControls = <div className={callControlsClasses}>
-            { dialpadButton }
-            <AccessibleButton
-                className={micClasses}
-                onClick={this.onMicMuteClick}
-            />
-            <AccessibleButton
-                className="mx_CallView_callControls_button mx_CallView_callControls_button_hangup"
-                onClick={() => {
-                    dis.dispatch({
-                        action: 'hangup',
-                        room_id: callRoomId,
-                    });
-                }}
-            />
-            { vidMuteButton }
-            <div className={micCacheClasses} />
-            <div className={vidCacheClasses} />
-            { contextMenuButton }
-        </div>;
->>>>>>> 770de8f6
 
     public render() {
         const client = MatrixClientPeg.get();
@@ -688,11 +663,7 @@
                     <div className={containerClasses} ref={this.contentRef} onMouseMove={this.onMouseMove}>
                         { onHoldBackground }
                         { holdTransferContent }
-<<<<<<< HEAD
                         { this.renderCallControls() }
-=======
-                        { callControls }
->>>>>>> 770de8f6
                     </div>
                 );
             } else {
@@ -717,11 +688,7 @@
                             </div>
                         </div>
                         { holdTransferContent }
-<<<<<<< HEAD
                         { this.renderCallControls() }
-=======
-                        { callControls }
->>>>>>> 770de8f6
                     </div>
                 );
             }
@@ -737,7 +704,6 @@
 
             // Saying "Connecting" here isn't really true, but the best thing
             // I can come up with, but this might be subject to change as well
-<<<<<<< HEAD
             contentView = (
                 <div
                     className={classes}
@@ -755,28 +721,11 @@
                                 width={avatarSize}
                             />
                         </div>
-=======
-            contentView = <div className={classes} onMouseMove={this.onMouseMove}>
-                { feeds }
-                <div className="mx_CallView_voice_avatarsContainer">
-                    <div className="mx_CallView_voice_avatarContainer" style={{ width: avatarSize, height: avatarSize }}>
-                        <RoomAvatar
-                            room={callRoom}
-                            height={avatarSize}
-                            width={avatarSize}
-                        />
->>>>>>> 770de8f6
                     </div>
-                    <div className="mx_CallView_holdTransferContent">{_t("Connecting")}</div>
+                    <div className="mx_CallView_holdTransferContent">{ _t("Connecting") }</div>
                     { this.renderCallControls() }
                 </div>
-<<<<<<< HEAD
             );
-=======
-                <div className="mx_CallView_holdTransferContent">{ _t("Connecting") }</div>
-                { callControls }
-            </div>;
->>>>>>> 770de8f6
         } else {
             const containerClasses = classNames({
                 mx_CallView_content: true,
@@ -813,19 +762,9 @@
                         onResize={this.props.onResize}
                         primary={true}
                     />
-<<<<<<< HEAD
                     { this.renderCallControls() }
                 </div>
             );
-=======
-                );
-            });
-
-            contentView = <div className={containerClasses} ref={this.contentRef} onMouseMove={this.onMouseMove}>
-                { feeds }
-                { callControls }
-            </div>;
->>>>>>> 770de8f6
         }
 
         const callTypeText = this.props.call.type === CallType.Video ? _t("Video Call") : _t("Voice Call");
