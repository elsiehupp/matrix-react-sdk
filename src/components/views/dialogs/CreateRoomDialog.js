/*
Copyright 2017 Michael Telatynski <7t3chguy@gmail.com>
Copyright 2020 The Matrix.org Foundation C.I.C.

Licensed under the Apache License, Version 2.0 (the "License");
you may not use this file except in compliance with the License.
You may obtain a copy of the License at

    http://www.apache.org/licenses/LICENSE-2.0

Unless required by applicable law or agreed to in writing, software
distributed under the License is distributed on an "AS IS" BASIS,
WITHOUT WARRANTIES OR CONDITIONS OF ANY KIND, either express or implied.
See the License for the specific language governing permissions and
limitations under the License.
*/

import React from 'react';
import createReactClass from 'create-react-class';
import PropTypes from 'prop-types';
import * as sdk from '../../../index';
import SdkConfig from '../../../SdkConfig';
import withValidation from '../elements/Validation';
import { _t } from '../../../languageHandler';
import {MatrixClientPeg} from '../../../MatrixClientPeg';
import {Key} from "../../../Keyboard";
<<<<<<< HEAD
import SettingsStore from "../../../settings/SettingsStore";
import {privateShouldBeEncrypted} from "../../../createRoom";
=======
>>>>>>> 936445ab

export default createReactClass({
    displayName: 'CreateRoomDialog',
    propTypes: {
        onFinished: PropTypes.func.isRequired,
        defaultPublic: PropTypes.bool,
    },

    getInitialState() {
        const config = SdkConfig.get();
        return {
            isPublic: this.props.defaultPublic || false,
            isEncrypted: privateShouldBeEncrypted(),
            name: "",
            topic: "",
            alias: "",
            detailsOpen: false,
            noFederate: config.default_federate === false,
            nameIsValid: false,
        };
    },

    _roomCreateOptions() {
        const opts = {};
        const createOpts = opts.createOpts = {};
        createOpts.name = this.state.name;
        if (this.state.isPublic) {
            createOpts.visibility = "public";
            createOpts.preset = "public_chat";
            opts.guestAccess = false;
            const {alias} = this.state;
            const localPart = alias.substr(1, alias.indexOf(":") - 1);
            createOpts['room_alias_name'] = localPart;
        }
        if (this.state.topic) {
            createOpts.topic = this.state.topic;
        }
        if (this.state.noFederate) {
            createOpts.creation_content = {'m.federate': false};
        }

        if (!this.state.isPublic) {
            opts.encryption = this.state.isEncrypted;
        }

        return opts;
    },

    componentDidMount() {
        this._detailsRef.addEventListener("toggle", this.onDetailsToggled);
        // move focus to first field when showing dialog
        this._nameFieldRef.focus();
    },

    componentWillUnmount() {
        this._detailsRef.removeEventListener("toggle", this.onDetailsToggled);
    },

    _onKeyDown: function(event) {
        if (event.key === Key.ENTER) {
            this.onOk();
            event.preventDefault();
            event.stopPropagation();
        }
    },

    onOk: async function() {
        const activeElement = document.activeElement;
        if (activeElement) {
            activeElement.blur();
        }
        await this._nameFieldRef.validate({allowEmpty: false});
        if (this._aliasFieldRef) {
            await this._aliasFieldRef.validate({allowEmpty: false});
        }
        // Validation and state updates are async, so we need to wait for them to complete
        // first. Queue a `setState` callback and wait for it to resolve.
        await new Promise(resolve => this.setState({}, resolve));
        if (this.state.nameIsValid && (!this._aliasFieldRef || this._aliasFieldRef.isValid)) {
            this.props.onFinished(true, this._roomCreateOptions());
        } else {
            let field;
            if (!this.state.nameIsValid) {
                field = this._nameFieldRef;
            } else if (this._aliasFieldRef && !this._aliasFieldRef.isValid) {
                field = this._aliasFieldRef;
            }
            if (field) {
                field.focus();
                field.validate({ allowEmpty: false, focused: true });
            }
        }
    },

    onCancel: function() {
        this.props.onFinished(false);
    },

    onNameChange(ev) {
        this.setState({name: ev.target.value});
    },

    onTopicChange(ev) {
        this.setState({topic: ev.target.value});
    },

    onPublicChange(isPublic) {
        this.setState({isPublic});
    },

    onEncryptedChange(isEncrypted) {
        this.setState({isEncrypted});
    },

    onAliasChange(alias) {
        this.setState({alias});
    },

    onDetailsToggled(ev) {
        this.setState({detailsOpen: ev.target.open});
    },

    onNoFederateChange(noFederate) {
        this.setState({noFederate});
    },

    collectDetailsRef(ref) {
        this._detailsRef = ref;
    },

    async onNameValidate(fieldState) {
        const result = await this._validateRoomName(fieldState);
        this.setState({nameIsValid: result.valid});
        return result;
    },

    _validateRoomName: withValidation({
        rules: [
            {
                key: "required",
                test: async ({ value }) => !!value,
                invalid: () => _t("Please enter a name for the room"),
            },
        ],
    }),

    render: function() {
        const BaseDialog = sdk.getComponent('views.dialogs.BaseDialog');
        const DialogButtons = sdk.getComponent('views.elements.DialogButtons');
        const Field = sdk.getComponent('views.elements.Field');
        const LabelledToggleSwitch = sdk.getComponent('views.elements.LabelledToggleSwitch');
        const RoomAliasField = sdk.getComponent('views.elements.RoomAliasField');

        let publicPrivateLabel;
        let aliasField;
        if (this.state.isPublic) {
            publicPrivateLabel = (<p>{_t("Set a room address to easily share your room with other people.")}</p>);
            const domain = MatrixClientPeg.get().getDomain();
            aliasField = (
                <div className="mx_CreateRoomDialog_aliasContainer">
                    <RoomAliasField ref={ref => this._aliasFieldRef = ref} onChange={this.onAliasChange} domain={domain} value={this.state.alias} />
                </div>
            );
        } else {
            publicPrivateLabel = (<p>{_t("This room is private, and can only be joined by invitation.")}</p>);
        }

        let e2eeSection;
<<<<<<< HEAD
        if (!this.state.isPublic && SettingsStore.getValue("feature_cross_signing")) {
            let microcopy;
            if (privateShouldBeEncrypted()) {
                microcopy = _t("You can’t disable this later. Bridges & most bots won’t work yet.");
            } else {
                microcopy = _t("Your server admin has disabled end-to-end encryption by default " +
                    "in private rooms & Direct Messages.");
            }

=======
        if (!this.state.isPublic) {
>>>>>>> 936445ab
            e2eeSection = <React.Fragment>
                <LabelledToggleSwitch
                    label={ _t("Enable end-to-end encryption")}
                    onChange={this.onEncryptedChange}
                    value={this.state.isEncrypted}
                    className='mx_CreateRoomDialog_e2eSwitch' // for end-to-end tests
                />
                <p>{ microcopy }</p>
            </React.Fragment>;
        }

        const title = this.state.isPublic ? _t('Create a public room') : _t('Create a private room');
        return (
            <BaseDialog className="mx_CreateRoomDialog" onFinished={this.props.onFinished}
                title={title}
            >
                <form onSubmit={this.onOk} onKeyDown={this._onKeyDown}>
                    <div className="mx_Dialog_content">
                        <Field ref={ref => this._nameFieldRef = ref} label={ _t('Name') } onChange={this.onNameChange} onValidate={this.onNameValidate} value={this.state.name} className="mx_CreateRoomDialog_name" />
                        <Field label={ _t('Topic (optional)') } onChange={this.onTopicChange} value={this.state.topic} className="mx_CreateRoomDialog_topic" />
                        <LabelledToggleSwitch label={ _t("Make this room public")} onChange={this.onPublicChange} value={this.state.isPublic} />
                        { publicPrivateLabel }
                        { e2eeSection }
                        { aliasField }
                        <details ref={this.collectDetailsRef} className="mx_CreateRoomDialog_details">
                            <summary className="mx_CreateRoomDialog_details_summary">{ this.state.detailsOpen ? _t('Hide advanced') : _t('Show advanced') }</summary>
                            <LabelledToggleSwitch label={ _t('Block users on other matrix homeservers from joining this room (This setting cannot be changed later!)')} onChange={this.onNoFederateChange} value={this.state.noFederate} />
                        </details>
                    </div>
                </form>
                <DialogButtons primaryButton={_t('Create Room')}
                    onPrimaryButtonClick={this.onOk}
                    onCancel={this.onCancel} />
            </BaseDialog>
        );
    },
});<|MERGE_RESOLUTION|>--- conflicted
+++ resolved
@@ -24,11 +24,7 @@
 import { _t } from '../../../languageHandler';
 import {MatrixClientPeg} from '../../../MatrixClientPeg';
 import {Key} from "../../../Keyboard";
-<<<<<<< HEAD
-import SettingsStore from "../../../settings/SettingsStore";
 import {privateShouldBeEncrypted} from "../../../createRoom";
-=======
->>>>>>> 936445ab
 
 export default createReactClass({
     displayName: 'CreateRoomDialog',
@@ -197,8 +193,7 @@
         }
 
         let e2eeSection;
-<<<<<<< HEAD
-        if (!this.state.isPublic && SettingsStore.getValue("feature_cross_signing")) {
+        if (!this.state.isPublic) {
             let microcopy;
             if (privateShouldBeEncrypted()) {
                 microcopy = _t("You can’t disable this later. Bridges & most bots won’t work yet.");
@@ -206,10 +201,6 @@
                 microcopy = _t("Your server admin has disabled end-to-end encryption by default " +
                     "in private rooms & Direct Messages.");
             }
-
-=======
-        if (!this.state.isPublic) {
->>>>>>> 936445ab
             e2eeSection = <React.Fragment>
                 <LabelledToggleSwitch
                     label={ _t("Enable end-to-end encryption")}
