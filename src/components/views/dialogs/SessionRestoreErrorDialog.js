--- conflicted
+++ resolved
@@ -58,15 +58,12 @@
         const BaseDialog = sdk.getComponent('views.dialogs.BaseDialog');
         const DialogButtons = sdk.getComponent('views.elements.DialogButtons');
 
-<<<<<<< HEAD
-=======
         const clearStorageButton = (
             <button onClick={this._onClearStorageClick} className="danger">
                 { _t("Clear Storage and Sign Out") }
             </button>
         );
 
->>>>>>> e28a927d
         let dialogButtons;
         if (SdkConfig.get().bug_report_endpoint_url) {
             dialogButtons = <DialogButtons primaryButton={_t("Send Logs")}
@@ -74,13 +71,7 @@
                 focus={true}
                 hasCancel={false}
             >
-<<<<<<< HEAD
-                <button onClick={this._onClearStorageClick} className="danger">
-                    { _t("Clear Storage and Sign Out") }
-                </button>
-=======
                 { clearStorageButton }
->>>>>>> e28a927d
             </DialogButtons>;
         } else {
             dialogButtons = <DialogButtons primaryButton={_t("Refresh")}
@@ -88,13 +79,7 @@
                 focus={true}
                 hasCancel={false}
             >
-<<<<<<< HEAD
-                <button onClick={this._onClearStorageClick} className="danger">
-                    { _t("Clear Storage and Sign Out") }
-                </button>
-=======
                 { clearStorageButton }
->>>>>>> e28a927d
             </DialogButtons>;
         }
 
@@ -107,14 +92,6 @@
                 <div className="mx_Dialog_content" id='mx_Dialog_content'>
                     <p>{ _t("We encountered an error trying to restore your previous session.") }</p>
 
-<<<<<<< HEAD
-                    <p>{ _t("If you have previously used a more recent version of Riot, your session " +
-                    "may be incompatible with this version. Close this window and return " +
-                    "to the more recent version.") }</p>
-
-                    <p>{ _t("Clearing your browser's storage may fix the problem, but will sign you " +
-                    "out and cause any encrypted chat history to become unreadable.") }</p>
-=======
                     <p>{ _t(
                         "If you have previously used a more recent version of Riot, your session " +
                         "may be incompatible with this version. Close this window and return " +
@@ -125,7 +102,6 @@
                         "Clearing your browser's storage may fix the problem, but will sign you " +
                         "out and cause any encrypted chat history to become unreadable.",
                     ) }</p>
->>>>>>> e28a927d
                 </div>
                 { dialogButtons }
             </BaseDialog>
