--- conflicted
+++ resolved
@@ -328,11 +328,7 @@
                     />
                     <IconizedContextMenuOption
                         iconClassName="mx_SpacePanel_iconPlus"
-<<<<<<< HEAD
-                        label={_t("Add subspace")}
-=======
                         label={_t("Add space")}
->>>>>>> 7c9df71a
                         onClick={this.onNewSubspaceClick}
                     >
                         <BetaPill />
