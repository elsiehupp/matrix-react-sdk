/*
Copyright 2021 The Matrix.org Foundation C.I.C.

Licensed under the Apache License, Version 2.0 (the "License");
you may not use this file except in compliance with the License.
You may obtain a copy of the License at

    http://www.apache.org/licenses/LICENSE-2.0

Unless required by applicable law or agreed to in writing, software
distributed under the License is distributed on an "AS IS" BASIS,
WITHOUT WARRANTIES OR CONDITIONS OF ANY KIND, either express or implied.
See the License for the specific language governing permissions and
limitations under the License.
*/

import React, { ComponentProps, RefObject, SyntheticEvent, useContext, useRef, useState } from "react";
import classNames from "classnames";
import { RoomType } from "matrix-js-sdk/src/@types/event";
import FocusLock from "react-focus-lock";
import { HistoryVisibility, Preset } from "matrix-js-sdk/src/@types/partials";
import { ICreateRoomOpts } from "matrix-js-sdk/src/@types/requests";

import { _t } from "../../../languageHandler";
import AccessibleTooltipButton from "../elements/AccessibleTooltipButton";
import { ChevronFace, ContextMenu } from "../../structures/ContextMenu";
import createRoom, { IOpts as ICreateOpts } from "../../../createRoom";
import MatrixClientContext from "../../../contexts/MatrixClientContext";
import SpaceBasicSettings, { SpaceAvatar } from "./SpaceBasicSettings";
import AccessibleButton from "../elements/AccessibleButton";
import Field from "../elements/Field";
import withValidation from "../elements/Validation";
import RoomAliasField from "../elements/RoomAliasField";
import SdkConfig from "../../../SdkConfig";
import Modal from "../../../Modal";
import GenericFeatureFeedbackDialog from "../dialogs/GenericFeatureFeedbackDialog";
import SettingsStore from "../../../settings/SettingsStore";
import defaultDispatcher from "../../../dispatcher/dispatcher";
import { Action } from "../../../dispatcher/actions";
import { UserTab } from "../dialogs/UserSettingsDialog";

export const createSpace = async (
    name: string,
    isPublic: boolean,
    alias?: string,
    topic?: string,
    avatar?: string | File,
    createOpts: Partial<ICreateRoomOpts> = {},
    otherOpts: Partial<Omit<ICreateOpts, "createOpts">> = {},
) => {
    return createRoom({
        createOpts: {
            name,
            preset: isPublic ? Preset.PublicChat : Preset.PrivateChat,
            power_level_content_override: {
                // Only allow Admins to write to the timeline to prevent hidden sync spam
                events_default: 100,
                ...isPublic ? { invite: 0 } : {},
            },
            room_alias_name: isPublic && alias ? alias.substr(1, alias.indexOf(":") - 1) : undefined,
            topic,
            ...createOpts,
        },
        avatar,
        roomType: RoomType.Space,
        historyVisibility: isPublic ? HistoryVisibility.WorldReadable : HistoryVisibility.Invited,
        spinner: false,
        encryption: false,
        andView: true,
        inlineErrors: true,
        ...otherOpts,
    });
};

const SpaceCreateMenuType = ({ title, description, className, onClick }) => {
    return (
        <AccessibleButton className={classNames("mx_SpaceCreateMenuType", className)} onClick={onClick}>
            <h3>{ title }</h3>
            <span>{ description }</span>
        </AccessibleButton>
    );
};

enum Visibility {
    Public,
    Private,
}

const spaceNameValidator = withValidation({
    rules: [
        {
            key: "required",
            test: async ({ value }) => !!value,
            invalid: () => _t("Please enter a name for the space"),
        },
    ],
});

const nameToAlias = (name: string, domain: string): string => {
    const localpart = name.trim().toLowerCase().replace(/\s+/g, "-").replace(/[^a-z0-9_-]+/gi, "");
    return `#${localpart}:${domain}`;
};

// XXX: Temporary for the Spaces release only
export const SpaceFeedbackPrompt = ({ onClick }: { onClick?: () => void }) => {
    if (!SdkConfig.get().bug_report_endpoint_url) return null;

    return <div className="mx_SpaceFeedbackPrompt">
        <span className="mx_SpaceFeedbackPrompt_text">{ _t("Spaces are a new feature.") }</span>
        <AccessibleButton
            kind="link"
            onClick={() => {
                if (onClick) onClick();
                Modal.createTrackedDialog("Spaces Feedback", "", GenericFeatureFeedbackDialog, {
                    title: _t("Spaces feedback"),
                    subheading: _t("Thank you for trying Spaces. " +
                        "Your feedback will help inform the next versions."),
                    rageshakeLabel: "spaces-feedback",
                    rageshakeData: Object.fromEntries([
                        "Spaces.allRoomsInHome",
                    ].map(k => [k, SettingsStore.getValue(k)])),
                });
            }}
        >
            { _t("Give feedback.") }
        </AccessibleButton>
    </div>;
};

type BProps = Omit<ComponentProps<typeof SpaceBasicSettings>, "nameDisabled" | "topicDisabled" | "avatarDisabled">;
interface ISpaceCreateFormProps extends BProps {
    busy: boolean;
    alias: string;
    nameFieldRef: RefObject<Field>;
    aliasFieldRef: RefObject<RoomAliasField>;
    showAliasField?: boolean;
    onSubmit(e: SyntheticEvent): void;
    setAlias(alias: string): void;
}

export const SpaceCreateForm: React.FC<ISpaceCreateFormProps> = ({
    busy,
    onSubmit,
    avatarUrl,
    setAvatar,
    name,
    setName,
    nameFieldRef,
    alias,
    aliasFieldRef,
    setAlias,
    showAliasField,
    topic,
    setTopic,
    children,
}) => {
    const cli = useContext(MatrixClientContext);
    const domain = cli.getDomain();

    return <form className="mx_SpaceBasicSettings" onSubmit={onSubmit}>
        <SpaceAvatar avatarUrl={avatarUrl} setAvatar={setAvatar} avatarDisabled={busy} />

        <Field
            name="spaceName"
            label={_t("Name")}
            autoFocus={true}
            value={name}
            onChange={ev => {
                const newName = ev.target.value;
                if (!alias || alias === nameToAlias(name, domain)) {
                    setAlias(nameToAlias(newName, domain));
                }
                setName(newName);
            }}
            ref={nameFieldRef}
            onValidate={spaceNameValidator}
            disabled={busy}
        />

        { showAliasField
            ? <RoomAliasField
                ref={aliasFieldRef}
                onChange={setAlias}
                domain={domain}
                value={alias}
                placeholder={name ? nameToAlias(name, domain) : _t("e.g. my-space")}
                label={_t("Address")}
                disabled={busy}
            />
            : null
        }

        <Field
            name="spaceTopic"
            element="textarea"
            label={_t("Description")}
            value={topic}
            onChange={ev => setTopic(ev.target.value)}
            rows={3}
            disabled={busy}
        />

        { children }
    </form>;
};

const SpaceCreateMenu = ({ onFinished }) => {
    const [visibility, setVisibility] = useState<Visibility>(null);
    const [busy, setBusy] = useState<boolean>(false);

    const [name, setName] = useState("");
    const spaceNameField = useRef<Field>();
    const [alias, setAlias] = useState("");
    const spaceAliasField = useRef<RoomAliasField>();
    const [avatar, setAvatar] = useState<File>(null);
    const [topic, setTopic] = useState<string>("");

    const onSpaceCreateClick = async (e) => {
        e.preventDefault();
        if (busy) return;

        setBusy(true);
        // require & validate the space name field
        if (!await spaceNameField.current.validate({ allowEmpty: false })) {
            spaceNameField.current.focus();
            spaceNameField.current.validate({ allowEmpty: false, focused: true });
            setBusy(false);
            return;
        }
        // validate the space name alias field but do not require it
        if (visibility === Visibility.Public && !await spaceAliasField.current.validate({ allowEmpty: true })) {
            spaceAliasField.current.focus();
            spaceAliasField.current.validate({ allowEmpty: true, focused: true });
            setBusy(false);
            return;
        }

        try {
            await createSpace(name, visibility === Visibility.Public, alias, topic, avatar);

            onFinished();
        } catch (e) {
            console.error(e);
        }
    };

    let body;
    if (visibility === null) {
        const onCreateSpaceFromCommunityClick = () => {
            defaultDispatcher.dispatch({
                action: Action.ViewUserSettings,
                initialTabId: UserTab.Preferences,
            });
            onFinished();
        };

        body = <React.Fragment>
            <h2>{ _t("Create a space") }</h2>
            <p>
                { _t("Spaces are a new way to group rooms and people.") }
                &nbsp;
                { _t("What kind of Space do you want to create?") }
                &nbsp;
                { _t("You can change this later.") }
            </p>

            <SpaceCreateMenuType
                title={_t("Public")}
                description={_t("Open space for anyone, best for communities")}
                className="mx_SpaceCreateMenuType_public"
                onClick={() => setVisibility(Visibility.Public)}
            />
            <SpaceCreateMenuType
                title={_t("Private")}
                description={_t("Invite only, best for yourself or teams")}
                className="mx_SpaceCreateMenuType_private"
                onClick={() => setVisibility(Visibility.Private)}
            />

            <p>
                { _t("You can also make Spaces from <a>communities</a>.", {}, {
                    a: sub => <AccessibleButton kind="link" onClick={onCreateSpaceFromCommunityClick}>
                        { sub }
                    </AccessibleButton>,
                }) }
<<<<<<< HEAD
                &nbsp;
                { _t("To join a space you'll need an invite") }
=======
                <br />
                { _t("To join an existing space you'll need an invite.") }
>>>>>>> 54d85a38
            </p>

            <SpaceFeedbackPrompt onClick={onFinished} />
        </React.Fragment>;
    } else {
        body = <React.Fragment>
            <AccessibleTooltipButton
                className="mx_SpaceCreateMenu_back"
                onClick={() => setVisibility(null)}
                title={_t("Go back")}
            />

            <h2>
                {
                    visibility === Visibility.Public ? _t("Your public space") : _t("Your private space")
                }
            </h2>
            <p>
                {
                    _t("Add some details to help people recognise it.")
                } {
                    _t("You can change these anytime.")
                }
            </p>

            <SpaceCreateForm
                busy={busy}
                onSubmit={onSpaceCreateClick}
                setAvatar={setAvatar}
                name={name}
                setName={setName}
                nameFieldRef={spaceNameField}
                topic={topic}
                setTopic={setTopic}
                alias={alias}
                setAlias={setAlias}
                showAliasField={visibility === Visibility.Public}
                aliasFieldRef={spaceAliasField}
            />

            <AccessibleButton kind="primary" onClick={onSpaceCreateClick} disabled={busy}>
                { busy ? _t("Creating...") : _t("Create") }
            </AccessibleButton>
        </React.Fragment>;
    }

    return <ContextMenu
        left={72}
        top={62}
        chevronOffset={0}
        chevronFace={ChevronFace.None}
        onFinished={onFinished}
        wrapperClassName="mx_SpaceCreateMenu_wrapper"
        managed={false}
    >
        <FocusLock returnFocus={true}>
            { body }
        </FocusLock>
    </ContextMenu>;
};

export default SpaceCreateMenu;<|MERGE_RESOLUTION|>--- conflicted
+++ resolved
@@ -283,13 +283,8 @@
                         { sub }
                     </AccessibleButton>,
                 }) }
-<<<<<<< HEAD
-                &nbsp;
-                { _t("To join a space you'll need an invite") }
-=======
                 <br />
-                { _t("To join an existing space you'll need an invite.") }
->>>>>>> 54d85a38
+                { _t("To join a space you'll need an invite.") }
             </p>
 
             <SpaceFeedbackPrompt onClick={onFinished} />
