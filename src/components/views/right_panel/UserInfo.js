/*
Copyright 2015, 2016 OpenMarket Ltd
Copyright 2017, 2018 Vector Creations Ltd
Copyright 2019 Michael Telatynski <7t3chguy@gmail.com>
Copyright 2019, 2020 The Matrix.org Foundation C.I.C.

Licensed under the Apache License, Version 2.0 (the "License");
you may not use this file except in compliance with the License.
You may obtain a copy of the License at

    http://www.apache.org/licenses/LICENSE-2.0

Unless required by applicable law or agreed to in writing, software
distributed under the License is distributed on an "AS IS" BASIS,
WITHOUT WARRANTIES OR CONDITIONS OF ANY KIND, either express or implied.
See the License for the specific language governing permissions and
limitations under the License.
*/

import React, {useCallback, useMemo, useState, useEffect, useContext} from 'react';
import PropTypes from 'prop-types';
import classNames from 'classnames';
import {Group, RoomMember, User} from 'matrix-js-sdk';
import dis from '../../../dispatcher/dispatcher';
import Modal from '../../../Modal';
import * as sdk from '../../../index';
import { _t } from '../../../languageHandler';
import createRoom, {privateShouldBeEncrypted} from '../../../createRoom';
import DMRoomMap from '../../../utils/DMRoomMap';
import AccessibleButton from '../elements/AccessibleButton';
import SdkConfig from '../../../SdkConfig';
import SettingsStore from "../../../settings/SettingsStore";
import {EventTimeline} from "matrix-js-sdk";
import AutoHideScrollbar from "../../structures/AutoHideScrollbar";
import RoomViewStore from "../../../stores/RoomViewStore";
import MultiInviter from "../../../utils/MultiInviter";
import GroupStore from "../../../stores/GroupStore";
import {MatrixClientPeg} from "../../../MatrixClientPeg";
import E2EIcon from "../rooms/E2EIcon";
import {useEventEmitter} from "../../../hooks/useEventEmitter";
import {textualPowerLevel} from '../../../Roles';
import MatrixClientContext from "../../../contexts/MatrixClientContext";
import {RIGHT_PANEL_PHASES} from "../../../stores/RightPanelStorePhases";
import EncryptionPanel from "./EncryptionPanel";
import { useAsyncMemo } from '../../../hooks/useAsyncMemo';
import { verifyUser, legacyVerifyUser, verifyDevice } from '../../../verification';
import {Action} from "../../../dispatcher/actions";

const _disambiguateDevices = (devices) => {
    const names = Object.create(null);
    for (let i = 0; i < devices.length; i++) {
        const name = devices[i].getDisplayName();
        const indexList = names[name] || [];
        indexList.push(i);
        names[name] = indexList;
    }
    for (const name in names) {
        if (names[name].length > 1) {
            names[name].forEach((j)=>{
                devices[j].ambiguous = true;
            });
        }
    }
};

export const getE2EStatus = (cli, userId, devices) => {
    const isMe = userId === cli.getUserId();
    const userTrust = cli.checkUserTrust(userId);
    if (!userTrust.isCrossSigningVerified()) {
        return userTrust.wasCrossSigningVerified() ? "warning" : "normal";
    }

    const anyDeviceUnverified = devices.some(device => {
        const { deviceId } = device;
        // For your own devices, we use the stricter check of cross-signing
        // verification to encourage everyone to trust their own devices via
        // cross-signing so that other users can then safely trust you.
        // For other people's devices, the more general verified check that
        // includes locally verified devices can be used.
        const deviceTrust = cli.checkDeviceTrust(userId, deviceId);
        return isMe ? !deviceTrust.isCrossSigningVerified() : !deviceTrust.isVerified();
    });
    return anyDeviceUnverified ? "warning" : "verified";
};

async function openDMForUser(matrixClient, userId) {
    const dmRooms = DMRoomMap.shared().getDMRoomsForUserId(userId);
    const lastActiveRoom = dmRooms.reduce((lastActiveRoom, roomId) => {
        const room = matrixClient.getRoom(roomId);
        if (!room || room.getMyMembership() === "leave") {
            return lastActiveRoom;
        }
        if (!lastActiveRoom || lastActiveRoom.getLastActiveTimestamp() < room.getLastActiveTimestamp()) {
            return room;
        }
        return lastActiveRoom;
    }, null);

    if (lastActiveRoom) {
        dis.dispatch({
            action: 'view_room',
            room_id: lastActiveRoom.roomId,
        });
        return;
    }

    const createRoomOptions = {
        dmUserId: userId,
    };

<<<<<<< HEAD
    if (privateShouldBeEncrypted()) {
        // Check whether all users have uploaded device keys before.
        // If so, enable encryption in the new room.
        const usersToDevicesMap = await matrixClient.downloadKeys([userId]);
        const allHaveDeviceKeys = Object.values(usersToDevicesMap).every(devices => {
            // `devices` is an object of the form { deviceId: deviceInfo, ... }.
            return Object.keys(devices).length > 0;
        });
        if (allHaveDeviceKeys) {
            createRoomOptions.encryption = true;
        }
=======
    // Check whether all users have uploaded device keys before.
    // If so, enable encryption in the new room.
    const usersToDevicesMap = await matrixClient.downloadKeys([userId]);
    const allHaveDeviceKeys = Object.values(usersToDevicesMap).every(devices => {
        // `devices` is an object of the form { deviceId: deviceInfo, ... }.
        return Object.keys(devices).length > 0;
    });
    if (allHaveDeviceKeys) {
        createRoomOptions.encryption = true;
>>>>>>> 936445ab
    }

    createRoom(createRoomOptions);
}

function useIsEncrypted(cli, room) {
    const [isEncrypted, setIsEncrypted] = useState(room ? cli.isRoomEncrypted(room.roomId) : undefined);

    const update = useCallback((event) => {
        if (event.getType() === "m.room.encryption") {
            setIsEncrypted(cli.isRoomEncrypted(room.roomId));
        }
    }, [cli, room]);
    useEventEmitter(room ? room.currentState : undefined, "RoomState.events", update);
    return isEncrypted;
}

function useHasCrossSigningKeys(cli, member, canVerify, setUpdating) {
    return useAsyncMemo(async () => {
        if (!canVerify) {
            return undefined;
        }
        setUpdating(true);
        try {
            await cli.downloadKeys([member.userId]);
            const xsi = cli.getStoredCrossSigningForUser(member.userId);
            const key = xsi && xsi.getId();
            return !!key;
        } finally {
            setUpdating(false);
        }
    }, [cli, member, canVerify], undefined);
}

function DeviceItem({userId, device}) {
    const cli = useContext(MatrixClientContext);
    const isMe = userId === cli.getUserId();
    const deviceTrust = cli.checkDeviceTrust(userId, device.deviceId);
    const userTrust = cli.checkUserTrust(userId);
    // For your own devices, we use the stricter check of cross-signing
    // verification to encourage everyone to trust their own devices via
    // cross-signing so that other users can then safely trust you.
    // For other people's devices, the more general verified check that
    // includes locally verified devices can be used.
    const isVerified = isMe ? deviceTrust.isCrossSigningVerified() : deviceTrust.isVerified();

    const classes = classNames("mx_UserInfo_device", {
        mx_UserInfo_device_verified: isVerified,
        mx_UserInfo_device_unverified: !isVerified,
    });
    const iconClasses = classNames("mx_E2EIcon", {
        mx_E2EIcon_normal: !userTrust.isVerified(),
        mx_E2EIcon_verified: isVerified,
        mx_E2EIcon_warning: userTrust.isVerified() && !isVerified,
    });

    const onDeviceClick = () => {
        verifyDevice(cli.getUser(userId), device);
    };

    const deviceName = device.ambiguous ?
            (device.getDisplayName() ? device.getDisplayName() : "") + " (" + device.deviceId + ")" :
            device.getDisplayName();
    let trustedLabel = null;
    if (userTrust.isVerified()) trustedLabel = isVerified ? _t("Trusted") : _t("Not trusted");


    if (isVerified) {
        return (
            <div className={classes} title={device.deviceId} >
                <div className={iconClasses} />
                <div className="mx_UserInfo_device_name">{deviceName}</div>
                <div className="mx_UserInfo_device_trusted">{trustedLabel}</div>
            </div>
        );
    } else {
        return (
            <AccessibleButton
                className={classes}
                title={device.deviceId}
                onClick={onDeviceClick}
            >
                <div className={iconClasses} />
                <div className="mx_UserInfo_device_name">{deviceName}</div>
                <div className="mx_UserInfo_device_trusted">{trustedLabel}</div>
            </AccessibleButton>
        );
    }
}

function DevicesSection({devices, userId, loading}) {
    const Spinner = sdk.getComponent("elements.Spinner");
    const cli = useContext(MatrixClientContext);
    const userTrust = cli.checkUserTrust(userId);

    const [isExpanded, setExpanded] = useState(false);

    if (loading) {
        // still loading
        return <Spinner />;
    }
    if (devices === null) {
        return _t("Unable to load session list");
    }
    const isMe = userId === cli.getUserId();
    const deviceTrusts = devices.map(d => cli.checkDeviceTrust(userId, d.deviceId));

    let expandSectionDevices = [];
    const unverifiedDevices = [];

    let expandCountCaption;
    let expandHideCaption;
    let expandIconClasses = "mx_E2EIcon";

    if (userTrust.isVerified()) {
        for (let i = 0; i < devices.length; ++i) {
            const device = devices[i];
            const deviceTrust = deviceTrusts[i];
            // For your own devices, we use the stricter check of cross-signing
            // verification to encourage everyone to trust their own devices via
            // cross-signing so that other users can then safely trust you.
            // For other people's devices, the more general verified check that
            // includes locally verified devices can be used.
            const isVerified = isMe ? deviceTrust.isCrossSigningVerified() : deviceTrust.isVerified();

            if (isVerified) {
                expandSectionDevices.push(device);
            } else {
                unverifiedDevices.push(device);
            }
        }
        expandCountCaption = _t("%(count)s verified sessions", {count: expandSectionDevices.length});
        expandHideCaption = _t("Hide verified sessions");
        expandIconClasses += " mx_E2EIcon_verified";
    } else {
        expandSectionDevices = devices;
        expandCountCaption = _t("%(count)s sessions", {count: devices.length});
        expandHideCaption = _t("Hide sessions");
        expandIconClasses += " mx_E2EIcon_normal";
    }

    let expandButton;
    if (expandSectionDevices.length) {
        if (isExpanded) {
            expandButton = (<AccessibleButton className="mx_UserInfo_expand mx_linkButton"
                onClick={() => setExpanded(false)}
            >
                <div>{expandHideCaption}</div>
            </AccessibleButton>);
        } else {
            expandButton = (<AccessibleButton className="mx_UserInfo_expand mx_linkButton"
                onClick={() => setExpanded(true)}
            >
                <div className={expandIconClasses} />
                <div>{expandCountCaption}</div>
            </AccessibleButton>);
        }
    }

    let deviceList = unverifiedDevices.map((device, i) => {
        return (<DeviceItem key={i} userId={userId} device={device} />);
    });
    if (isExpanded) {
        const keyStart = unverifiedDevices.length;
        deviceList = deviceList.concat(expandSectionDevices.map((device, i) => {
            return (<DeviceItem key={i + keyStart} userId={userId} device={device} />);
        }));
    }

    return (
        <div className="mx_UserInfo_devices">
            <div>{deviceList}</div>
            <div>{expandButton}</div>
        </div>
    );
}

const UserOptionsSection = ({member, isIgnored, canInvite, devices}) => {
    const cli = useContext(MatrixClientContext);

    let ignoreButton = null;
    let insertPillButton = null;
    let inviteUserButton = null;
    let readReceiptButton = null;

    const isMe = member.userId === cli.getUserId();

    const onShareUserClick = () => {
        const ShareDialog = sdk.getComponent("dialogs.ShareDialog");
        Modal.createTrackedDialog('share room member dialog', '', ShareDialog, {
            target: member,
        });
    };

    // Only allow the user to ignore the user if its not ourselves
    // same goes for jumping to read receipt
    if (!isMe) {
        const onIgnoreToggle = () => {
            const ignoredUsers = cli.getIgnoredUsers();
            if (isIgnored) {
                const index = ignoredUsers.indexOf(member.userId);
                if (index !== -1) ignoredUsers.splice(index, 1);
            } else {
                ignoredUsers.push(member.userId);
            }

            cli.setIgnoredUsers(ignoredUsers);
        };

        ignoreButton = (
            <AccessibleButton onClick={onIgnoreToggle} className={classNames("mx_UserInfo_field", {mx_UserInfo_destructive: !isIgnored})}>
                { isIgnored ? _t("Unignore") : _t("Ignore") }
            </AccessibleButton>
        );

        if (member.roomId) {
            const onReadReceiptButton = function() {
                const room = cli.getRoom(member.roomId);
                dis.dispatch({
                    action: 'view_room',
                    highlighted: true,
                    event_id: room.getEventReadUpTo(member.userId),
                    room_id: member.roomId,
                });
            };

            const onInsertPillButton = function() {
                dis.dispatch({
                    action: 'insert_mention',
                    user_id: member.userId,
                });
            };

            readReceiptButton = (
                <AccessibleButton onClick={onReadReceiptButton} className="mx_UserInfo_field">
                    { _t('Jump to read receipt') }
                </AccessibleButton>
            );

            insertPillButton = (
                <AccessibleButton onClick={onInsertPillButton} className={"mx_UserInfo_field"}>
                    { _t('Mention') }
                </AccessibleButton>
            );
        }

        if (canInvite && (!member || !member.membership || member.membership === 'leave')) {
            const roomId = member && member.roomId ? member.roomId : RoomViewStore.getRoomId();
            const onInviteUserButton = async () => {
                try {
                    // We use a MultiInviter to re-use the invite logic, even though
                    // we're only inviting one user.
                    const inviter = new MultiInviter(roomId);
                    await inviter.invite([member.userId]).then(() => {
                        if (inviter.getCompletionState(member.userId) !== "invited") {
                            throw new Error(inviter.getErrorText(member.userId));
                        }
                    });
                } catch (err) {
                    const ErrorDialog = sdk.getComponent('dialogs.ErrorDialog');
                    Modal.createTrackedDialog('Failed to invite', '', ErrorDialog, {
                        title: _t('Failed to invite'),
                        description: ((err && err.message) ? err.message : _t("Operation failed")),
                    });
                }
            };

            inviteUserButton = (
                <AccessibleButton onClick={onInviteUserButton} className="mx_UserInfo_field">
                    { _t('Invite') }
                </AccessibleButton>
            );
        }
    }

    const shareUserButton = (
        <AccessibleButton onClick={onShareUserClick} className="mx_UserInfo_field">
            { _t('Share Link to User') }
        </AccessibleButton>
    );

    let directMessageButton;
    if (!isMe) {
        directMessageButton = (
            <AccessibleButton onClick={() => openDMForUser(cli, member.userId)} className="mx_UserInfo_field">
                { _t('Direct message') }
            </AccessibleButton>
        );
    }

    return (
        <div className="mx_UserInfo_container">
            <h3>{ _t("Options") }</h3>
            <div>
                { directMessageButton }
                { readReceiptButton }
                { shareUserButton }
                { insertPillButton }
                { inviteUserButton }
                { ignoreButton }
            </div>
        </div>
    );
};

const _warnSelfDemote = async () => {
    const QuestionDialog = sdk.getComponent("dialogs.QuestionDialog");
    const {finished} = Modal.createTrackedDialog('Demoting Self', '', QuestionDialog, {
        title: _t("Demote yourself?"),
        description:
            <div>
                { _t("You will not be able to undo this change as you are demoting yourself, " +
                    "if you are the last privileged user in the room it will be impossible " +
                    "to regain privileges.") }
            </div>,
        button: _t("Demote"),
    });

    const [confirmed] = await finished;
    return confirmed;
};

const GenericAdminToolsContainer = ({children}) => {
    return (
        <div className="mx_UserInfo_container">
            <h3>{ _t("Admin Tools") }</h3>
            <div className="mx_UserInfo_buttons">
                { children }
            </div>
        </div>
    );
};

const _isMuted = (member, powerLevelContent) => {
    if (!powerLevelContent || !member) return false;

    const levelToSend = (
        (powerLevelContent.events ? powerLevelContent.events["m.room.message"] : null) ||
        powerLevelContent.events_default
    );
    return member.powerLevel < levelToSend;
};

const useRoomPowerLevels = (cli, room) => {
    const [powerLevels, setPowerLevels] = useState({});

    const update = useCallback(() => {
        if (!room) {
            return;
        }
        const event = room.currentState.getStateEvents("m.room.power_levels", "");
        if (event) {
            setPowerLevels(event.getContent());
        } else {
            setPowerLevels({});
        }
        return () => {
            setPowerLevels({});
        };
    }, [room]);

    useEventEmitter(cli, "RoomState.members", update);
    useEffect(() => {
        update();
        return () => {
            setPowerLevels({});
        };
    }, [update]);
    return powerLevels;
};

const RoomKickButton = ({member, startUpdating, stopUpdating}) => {
    const cli = useContext(MatrixClientContext);

    // check if user can be kicked/disinvited
    if (member.membership !== "invite" && member.membership !== "join") return null;

    const onKick = async () => {
        const ConfirmUserActionDialog = sdk.getComponent("dialogs.ConfirmUserActionDialog");
        const {finished} = Modal.createTrackedDialog(
            'Confirm User Action Dialog',
            'onKick',
            ConfirmUserActionDialog,
            {
                member,
                action: member.membership === "invite" ? _t("Disinvite") : _t("Kick"),
                title: member.membership === "invite" ? _t("Disinvite this user?") : _t("Kick this user?"),
                askReason: member.membership === "join",
                danger: true,
            },
        );

        const [proceed, reason] = await finished;
        if (!proceed) return;

        startUpdating();
        cli.kick(member.roomId, member.userId, reason || undefined).then(() => {
            // NO-OP; rely on the m.room.member event coming down else we could
            // get out of sync if we force setState here!
            console.log("Kick success");
        }, function(err) {
            const ErrorDialog = sdk.getComponent("dialogs.ErrorDialog");
            console.error("Kick error: " + err);
            Modal.createTrackedDialog('Failed to kick', '', ErrorDialog, {
                title: _t("Failed to kick"),
                description: ((err && err.message) ? err.message : "Operation failed"),
            });
        }).finally(() => {
            stopUpdating();
        });
    };

    const kickLabel = member.membership === "invite" ? _t("Disinvite") : _t("Kick");
    return <AccessibleButton className="mx_UserInfo_field mx_UserInfo_destructive" onClick={onKick}>
        { kickLabel }
    </AccessibleButton>;
};

const RedactMessagesButton = ({member}) => {
    const cli = useContext(MatrixClientContext);

    const onRedactAllMessages = async () => {
        const {roomId, userId} = member;
        const room = cli.getRoom(roomId);
        if (!room) {
            return;
        }
        let timeline = room.getLiveTimeline();
        let eventsToRedact = [];
        while (timeline) {
            eventsToRedact = timeline.getEvents().reduce((events, event) => {
                if (event.getSender() === userId && !event.isRedacted() && !event.isRedaction()) {
                    return events.concat(event);
                } else {
                    return events;
                }
            }, eventsToRedact);
            timeline = timeline.getNeighbouringTimeline(EventTimeline.BACKWARDS);
        }

        const count = eventsToRedact.length;
        const user = member.name;

        if (count === 0) {
            const InfoDialog = sdk.getComponent("dialogs.InfoDialog");
            Modal.createTrackedDialog('No user messages found to remove', '', InfoDialog, {
                title: _t("No recent messages by %(user)s found", {user}),
                description:
                    <div>
                        <p>{ _t("Try scrolling up in the timeline to see if there are any earlier ones.") }</p>
                    </div>,
            });
        } else {
            const QuestionDialog = sdk.getComponent("dialogs.QuestionDialog");

            const {finished} = Modal.createTrackedDialog('Remove recent messages by user', '', QuestionDialog, {
                title: _t("Remove recent messages by %(user)s", {user}),
                description:
                    <div>
                        <p>{ _t("You are about to remove %(count)s messages by %(user)s. This cannot be undone. Do you wish to continue?", {count, user}) }</p>
                        <p>{ _t("For a large amount of messages, this might take some time. Please don't refresh your client in the meantime.") }</p>
                    </div>,
                button: _t("Remove %(count)s messages", {count}),
            });

            const [confirmed] = await finished;
            if (!confirmed) {
                return;
            }

            // Submitting a large number of redactions freezes the UI,
            // so first yield to allow to rerender after closing the dialog.
            await Promise.resolve();

            console.info(`Started redacting recent ${count} messages for ${user} in ${roomId}`);
            await Promise.all(eventsToRedact.map(async event => {
                try {
                    await cli.redactEvent(roomId, event.getId());
                } catch (err) {
                    // log and swallow errors
                    console.error("Could not redact", event.getId());
                    console.error(err);
                }
            }));
            console.info(`Finished redacting recent ${count} messages for ${user} in ${roomId}`);
        }
    };

    return <AccessibleButton className="mx_UserInfo_field mx_UserInfo_destructive" onClick={onRedactAllMessages}>
        { _t("Remove recent messages") }
    </AccessibleButton>;
};

const BanToggleButton = ({member, startUpdating, stopUpdating}) => {
    const cli = useContext(MatrixClientContext);

    const onBanOrUnban = async () => {
        const ConfirmUserActionDialog = sdk.getComponent("dialogs.ConfirmUserActionDialog");
        const {finished} = Modal.createTrackedDialog(
            'Confirm User Action Dialog',
            'onBanOrUnban',
            ConfirmUserActionDialog,
            {
                member,
                action: member.membership === 'ban' ? _t("Unban") : _t("Ban"),
                title: member.membership === 'ban' ? _t("Unban this user?") : _t("Ban this user?"),
                askReason: member.membership !== 'ban',
                danger: member.membership !== 'ban',
            },
        );

        const [proceed, reason] = await finished;
        if (!proceed) return;

        startUpdating();
        let promise;
        if (member.membership === 'ban') {
            promise = cli.unban(member.roomId, member.userId);
        } else {
            promise = cli.ban(member.roomId, member.userId, reason || undefined);
        }
        promise.then(() => {
            // NO-OP; rely on the m.room.member event coming down else we could
            // get out of sync if we force setState here!
            console.log("Ban success");
        }, function(err) {
            const ErrorDialog = sdk.getComponent("dialogs.ErrorDialog");
            console.error("Ban error: " + err);
            Modal.createTrackedDialog('Failed to ban user', '', ErrorDialog, {
                title: _t("Error"),
                description: _t("Failed to ban user"),
            });
        }).finally(() => {
            stopUpdating();
        });
    };

    let label = _t("Ban");
    if (member.membership === 'ban') {
        label = _t("Unban");
    }

    const classes = classNames("mx_UserInfo_field", {
        mx_UserInfo_destructive: member.membership !== 'ban',
    });

    return <AccessibleButton className={classes} onClick={onBanOrUnban}>
        { label }
    </AccessibleButton>;
};

const MuteToggleButton = ({member, room, powerLevels, startUpdating, stopUpdating}) => {
    const cli = useContext(MatrixClientContext);

    // Don't show the mute/unmute option if the user is not in the room
    if (member.membership !== "join") return null;

    const isMuted = _isMuted(member, powerLevels);
    const onMuteToggle = async () => {
        const ErrorDialog = sdk.getComponent("dialogs.ErrorDialog");
        const roomId = member.roomId;
        const target = member.userId;

        // if muting self, warn as it may be irreversible
        if (target === cli.getUserId()) {
            try {
                if (!(await _warnSelfDemote())) return;
            } catch (e) {
                console.error("Failed to warn about self demotion: ", e);
                return;
            }
        }

        const powerLevelEvent = room.currentState.getStateEvents("m.room.power_levels", "");
        if (!powerLevelEvent) return;

        const powerLevels = powerLevelEvent.getContent();
        const levelToSend = (
            (powerLevels.events ? powerLevels.events["m.room.message"] : null) ||
            powerLevels.events_default
        );
        let level;
        if (isMuted) { // unmute
            level = levelToSend;
        } else { // mute
            level = levelToSend - 1;
        }
        level = parseInt(level);

        if (!isNaN(level)) {
            startUpdating();
            cli.setPowerLevel(roomId, target, level, powerLevelEvent).then(() => {
                // NO-OP; rely on the m.room.member event coming down else we could
                // get out of sync if we force setState here!
                console.log("Mute toggle success");
            }, function(err) {
                console.error("Mute error: " + err);
                Modal.createTrackedDialog('Failed to mute user', '', ErrorDialog, {
                    title: _t("Error"),
                    description: _t("Failed to mute user"),
                });
            }).finally(() => {
                stopUpdating();
            });
        }
    };

    const classes = classNames("mx_UserInfo_field", {
        mx_UserInfo_destructive: !isMuted,
    });

    const muteLabel = isMuted ? _t("Unmute") : _t("Mute");
    return <AccessibleButton className={classes} onClick={onMuteToggle}>
        { muteLabel }
    </AccessibleButton>;
};

const RoomAdminToolsContainer = ({room, children, member, startUpdating, stopUpdating, powerLevels}) => {
    const cli = useContext(MatrixClientContext);
    let kickButton;
    let banButton;
    let muteButton;
    let redactButton;

    const editPowerLevel = (
        (powerLevels.events ? powerLevels.events["m.room.power_levels"] : null) ||
        powerLevels.state_default
    );

    const me = room.getMember(cli.getUserId());
    const isMe = me.userId === member.userId;
    const canAffectUser = member.powerLevel < me.powerLevel || isMe;

    if (canAffectUser && me.powerLevel >= powerLevels.kick) {
        kickButton = <RoomKickButton member={member} startUpdating={startUpdating} stopUpdating={stopUpdating} />;
    }
    if (me.powerLevel >= powerLevels.redact) {
        redactButton = (
            <RedactMessagesButton member={member} startUpdating={startUpdating} stopUpdating={stopUpdating} />
        );
    }
    if (canAffectUser && me.powerLevel >= powerLevels.ban) {
        banButton = <BanToggleButton member={member} startUpdating={startUpdating} stopUpdating={stopUpdating} />;
    }
    if (canAffectUser && me.powerLevel >= editPowerLevel) {
        muteButton = (
            <MuteToggleButton
                member={member}
                room={room}
                powerLevels={powerLevels}
                startUpdating={startUpdating}
                stopUpdating={stopUpdating}
            />
        );
    }

    if (kickButton || banButton || muteButton || redactButton || children) {
        return <GenericAdminToolsContainer>
            { muteButton }
            { kickButton }
            { banButton }
            { redactButton }
            { children }
        </GenericAdminToolsContainer>;
    }

    return <div />;
};

const GroupAdminToolsSection = ({children, groupId, groupMember, startUpdating, stopUpdating}) => {
    const cli = useContext(MatrixClientContext);

    const [isPrivileged, setIsPrivileged] = useState(false);
    const [isInvited, setIsInvited] = useState(false);

    // Listen to group store changes
    useEffect(() => {
        let unmounted = false;

        const onGroupStoreUpdated = () => {
            if (unmounted) return;
            setIsPrivileged(GroupStore.isUserPrivileged(groupId));
            setIsInvited(GroupStore.getGroupInvitedMembers(groupId).some(
                (m) => m.userId === groupMember.userId,
            ));
        };

        GroupStore.registerListener(groupId, onGroupStoreUpdated);
        onGroupStoreUpdated();
        // Handle unmount
        return () => {
            unmounted = true;
            GroupStore.unregisterListener(onGroupStoreUpdated);
        };
    }, [groupId, groupMember.userId]);

    if (isPrivileged) {
        const _onKick = async () => {
            const ConfirmUserActionDialog = sdk.getComponent("dialogs.ConfirmUserActionDialog");
            const {finished} = Modal.createDialog(ConfirmUserActionDialog, {
                matrixClient: cli,
                groupMember,
                action: isInvited ? _t('Disinvite') : _t('Remove from community'),
                title: isInvited ? _t('Disinvite this user from community?')
                    : _t('Remove this user from community?'),
                danger: true,
            });

            const [proceed] = await finished;
            if (!proceed) return;

            startUpdating();
            cli.removeUserFromGroup(groupId, groupMember.userId).then(() => {
                // return to the user list
                dis.dispatch({
                    action: Action.ViewUser,
                    member: null,
                });
            }).catch((e) => {
                const ErrorDialog = sdk.getComponent("dialogs.ErrorDialog");
                Modal.createTrackedDialog('Failed to remove user from group', '', ErrorDialog, {
                    title: _t('Error'),
                    description: isInvited ?
                        _t('Failed to withdraw invitation') :
                        _t('Failed to remove user from community'),
                });
                console.log(e);
            }).finally(() => {
                stopUpdating();
            });
        };

        const kickButton = (
            <AccessibleButton className="mx_UserInfo_field mx_UserInfo_destructive" onClick={_onKick}>
                { isInvited ? _t('Disinvite') : _t('Remove from community') }
            </AccessibleButton>
        );

        // No make/revoke admin API yet
        /*const opLabel = this.state.isTargetMod ? _t("Revoke Moderator") : _t("Make Moderator");
        giveModButton = <AccessibleButton className="mx_UserInfo_field" onClick={this.onModToggle}>
            {giveOpLabel}
        </AccessibleButton>;*/

        return <GenericAdminToolsContainer>
            { kickButton }
            { children }
        </GenericAdminToolsContainer>;
    }

    return <div />;
};

const GroupMember = PropTypes.shape({
    userId: PropTypes.string.isRequired,
    displayname: PropTypes.string, // XXX: GroupMember objects are inconsistent :((
    avatarUrl: PropTypes.string,
});

const useIsSynapseAdmin = (cli) => {
    const [isAdmin, setIsAdmin] = useState(false);
    useEffect(() => {
        cli.isSynapseAdministrator().then((isAdmin) => {
            setIsAdmin(isAdmin);
        }, () => {
            setIsAdmin(false);
        });
    }, [cli]);
    return isAdmin;
};

const useHomeserverSupportsCrossSigning = (cli) => {
    return useAsyncMemo(async () => {
        return cli.doesServerSupportUnstableFeature("org.matrix.e2e_cross_signing");
    }, [cli], false);
};

function useRoomPermissions(cli, room, user) {
    const [roomPermissions, setRoomPermissions] = useState({
        // modifyLevelMax is the max PL we can set this user to, typically min(their PL, our PL) && canSetPL
        modifyLevelMax: -1,
        canEdit: false,
        canInvite: false,
    });
    const updateRoomPermissions = useCallback(() => {
        if (!room) {
            return;
        }

        const powerLevelEvent = room.currentState.getStateEvents("m.room.power_levels", "");
        if (!powerLevelEvent) return;
        const powerLevels = powerLevelEvent.getContent();
        if (!powerLevels) return;

        const me = room.getMember(cli.getUserId());
        if (!me) return;

        const them = user;
        const isMe = me.userId === them.userId;
        const canAffectUser = them.powerLevel < me.powerLevel || isMe;

        let modifyLevelMax = -1;
        if (canAffectUser) {
            const editPowerLevel = (
                (powerLevels.events ? powerLevels.events["m.room.power_levels"] : null) ||
                powerLevels.state_default
            );
            if (me.powerLevel >= editPowerLevel && (isMe || me.powerLevel > them.powerLevel)) {
                modifyLevelMax = me.powerLevel;
            }
        }

        setRoomPermissions({
            canInvite: me.powerLevel >= powerLevels.invite,
            canEdit: modifyLevelMax >= 0,
            modifyLevelMax,
        });
    }, [cli, user, room]);
    useEventEmitter(cli, "RoomState.members", updateRoomPermissions);
    useEffect(() => {
        updateRoomPermissions();
        return () => {
            setRoomPermissions({
                maximalPowerLevel: -1,
                canEdit: false,
                canInvite: false,
            });
        };
    }, [updateRoomPermissions]);

    return roomPermissions;
}

const PowerLevelSection = ({user, room, roomPermissions, powerLevels}) => {
    const [isEditing, setEditing] = useState(false);
    if (room && user.roomId) { // is in room
        if (isEditing) {
            return (<PowerLevelEditor
                user={user} room={room} roomPermissions={roomPermissions}
                onFinished={() => setEditing(false)} />);
        } else {
            const IconButton = sdk.getComponent('elements.IconButton');
            const powerLevelUsersDefault = powerLevels.users_default || 0;
            const powerLevel = parseInt(user.powerLevel, 10);
            const modifyButton = roomPermissions.canEdit ?
                (<IconButton icon="edit" onClick={() => setEditing(true)} />) : null;
            const role = textualPowerLevel(powerLevel, powerLevelUsersDefault);
            const label = _t("<strong>%(role)s</strong> in %(roomName)s",
                {role, roomName: room.name},
                {strong: label => <strong>{label}</strong>},
            );
            return (
                <div className="mx_UserInfo_profileField">
                    <div className="mx_UserInfo_roleDescription">{label}{modifyButton}</div>
                </div>
            );
        }
    } else {
        return null;
    }
};

const PowerLevelEditor = ({user, room, roomPermissions, onFinished}) => {
    const cli = useContext(MatrixClientContext);

    const [isUpdating, setIsUpdating] = useState(false);
    const [selectedPowerLevel, setSelectedPowerLevel] = useState(parseInt(user.powerLevel, 10));
    const [isDirty, setIsDirty] = useState(false);
    const onPowerChange = useCallback((powerLevel) => {
        setIsDirty(true);
        setSelectedPowerLevel(parseInt(powerLevel, 10));
    }, [setSelectedPowerLevel, setIsDirty]);

    const changePowerLevel = useCallback(async () => {
        const _applyPowerChange = (roomId, target, powerLevel, powerLevelEvent) => {
            return cli.setPowerLevel(roomId, target, parseInt(powerLevel), powerLevelEvent).then(
                function() {
                    // NO-OP; rely on the m.room.member event coming down else we could
                    // get out of sync if we force setState here!
                    console.log("Power change success");
                }, function(err) {
                    const ErrorDialog = sdk.getComponent("dialogs.ErrorDialog");
                    console.error("Failed to change power level " + err);
                    Modal.createTrackedDialog('Failed to change power level', '', ErrorDialog, {
                        title: _t("Error"),
                        description: _t("Failed to change power level"),
                    });
                },
            );
        };

        try {
            if (!isDirty) {
                return;
            }

            setIsUpdating(true);

            const powerLevel = selectedPowerLevel;

            const roomId = user.roomId;
            const target = user.userId;

            const powerLevelEvent = room.currentState.getStateEvents("m.room.power_levels", "");
            if (!powerLevelEvent) return;

            if (!powerLevelEvent.getContent().users) {
                _applyPowerChange(roomId, target, powerLevel, powerLevelEvent);
                return;
            }

            const myUserId = cli.getUserId();
            const QuestionDialog = sdk.getComponent("dialogs.QuestionDialog");

            // If we are changing our own PL it can only ever be decreasing, which we cannot reverse.
            if (myUserId === target) {
                try {
                    if (!(await _warnSelfDemote())) return;
                } catch (e) {
                    console.error("Failed to warn about self demotion: ", e);
                }
                await _applyPowerChange(roomId, target, powerLevel, powerLevelEvent);
                return;
            }

            const myPower = powerLevelEvent.getContent().users[myUserId];
            if (parseInt(myPower) === parseInt(powerLevel)) {
                const {finished} = Modal.createTrackedDialog('Promote to PL100 Warning', '', QuestionDialog, {
                    title: _t("Warning!"),
                    description:
                        <div>
                            { _t("You will not be able to undo this change as you are promoting the user " +
                                "to have the same power level as yourself.") }<br />
                            { _t("Are you sure?") }
                        </div>,
                    button: _t("Continue"),
                });

                const [confirmed] = await finished;
                if (!confirmed) return;
            }
            await _applyPowerChange(roomId, target, powerLevel, powerLevelEvent);
        } finally {
            onFinished();
        }
    }, [user.roomId, user.userId, cli, selectedPowerLevel, isDirty, setIsUpdating, onFinished, room]);

    const powerLevelEvent = room.currentState.getStateEvents("m.room.power_levels", "");
    const powerLevelUsersDefault = powerLevelEvent ? powerLevelEvent.getContent().users_default : 0;
    const IconButton = sdk.getComponent('elements.IconButton');
    const Spinner = sdk.getComponent("elements.Spinner");
    const buttonOrSpinner = isUpdating ? <Spinner w={16} h={16} /> :
        <IconButton icon="check" onClick={changePowerLevel} />;

    const PowerSelector = sdk.getComponent('elements.PowerSelector');
    return (
        <div className="mx_UserInfo_profileField">
            <PowerSelector
                label={null}
                value={selectedPowerLevel}
                maxValue={roomPermissions.modifyLevelMax}
                usersDefault={powerLevelUsersDefault}
                onChange={onPowerChange}
                disabled={isUpdating}
            />
            {buttonOrSpinner}
        </div>
    );
};

export const useDevices = (userId) => {
    const cli = useContext(MatrixClientContext);

    // undefined means yet to be loaded, null means failed to load, otherwise list of devices
    const [devices, setDevices] = useState(undefined);
    // Download device lists
    useEffect(() => {
        setDevices(undefined);

        let cancelled = false;

        async function _downloadDeviceList() {
            try {
                await cli.downloadKeys([userId], true);
                const devices = cli.getStoredDevicesForUser(userId);

                if (cancelled) {
                    // we got cancelled - presumably a different user now
                    return;
                }

                _disambiguateDevices(devices);
                setDevices(devices);
            } catch (err) {
                setDevices(null);
            }
        }
        _downloadDeviceList();

        // Handle being unmounted
        return () => {
            cancelled = true;
        };
    }, [cli, userId]);

    // Listen to changes
    useEffect(() => {
        let cancel = false;
        const updateDevices = async () => {
            const newDevices = cli.getStoredDevicesForUser(userId);
            if (cancel) return;
            setDevices(newDevices);
        };
        const onDevicesUpdated = (users) => {
            if (!users.includes(userId)) return;
            updateDevices();
        };
        const onDeviceVerificationChanged = (_userId, device) => {
            if (_userId !== userId) return;
            updateDevices();
        };
        const onUserTrustStatusChanged = (_userId, trustStatus) => {
            if (_userId !== userId) return;
            updateDevices();
        };
        cli.on("crypto.devicesUpdated", onDevicesUpdated);
        cli.on("deviceVerificationChanged", onDeviceVerificationChanged);
        cli.on("userTrustStatusChanged", onUserTrustStatusChanged);
        // Handle being unmounted
        return () => {
            cancel = true;
            cli.removeListener("crypto.devicesUpdated", onDevicesUpdated);
            cli.removeListener("deviceVerificationChanged", onDeviceVerificationChanged);
            cli.removeListener("userTrustStatusChanged", onUserTrustStatusChanged);
        };
    }, [cli, userId]);

    return devices;
};

const BasicUserInfo = ({room, member, groupId, devices, isRoomEncrypted}) => {
    const cli = useContext(MatrixClientContext);

    const powerLevels = useRoomPowerLevels(cli, room);
    // Load whether or not we are a Synapse Admin
    const isSynapseAdmin = useIsSynapseAdmin(cli);

    // Check whether the user is ignored
    const [isIgnored, setIsIgnored] = useState(cli.isUserIgnored(member.userId));
    // Recheck if the user or client changes
    useEffect(() => {
        setIsIgnored(cli.isUserIgnored(member.userId));
    }, [cli, member.userId]);
    // Recheck also if we receive new accountData m.ignored_user_list
    const accountDataHandler = useCallback((ev) => {
        if (ev.getType() === "m.ignored_user_list") {
            setIsIgnored(cli.isUserIgnored(member.userId));
        }
    }, [cli, member.userId]);
    useEventEmitter(cli, "accountData", accountDataHandler);

    // Count of how many operations are currently in progress, if > 0 then show a Spinner
    const [pendingUpdateCount, setPendingUpdateCount] = useState(0);
    const startUpdating = useCallback(() => {
        setPendingUpdateCount(pendingUpdateCount + 1);
    }, [pendingUpdateCount]);
    const stopUpdating = useCallback(() => {
        setPendingUpdateCount(pendingUpdateCount - 1);
    }, [pendingUpdateCount]);

    const roomPermissions = useRoomPermissions(cli, room, member);

    const onSynapseDeactivate = useCallback(async () => {
        const QuestionDialog = sdk.getComponent('views.dialogs.QuestionDialog');
        const {finished} = Modal.createTrackedDialog('Synapse User Deactivation', '', QuestionDialog, {
            title: _t("Deactivate user?"),
            description:
                <div>{ _t(
                    "Deactivating this user will log them out and prevent them from logging back in. Additionally, " +
                    "they will leave all the rooms they are in. This action cannot be reversed. Are you sure you " +
                    "want to deactivate this user?",
                ) }</div>,
            button: _t("Deactivate user"),
            danger: true,
        });

        const [accepted] = await finished;
        if (!accepted) return;
        try {
            await cli.deactivateSynapseUser(member.userId);
        } catch (err) {
            console.error("Failed to deactivate user");
            console.error(err);

            const ErrorDialog = sdk.getComponent('dialogs.ErrorDialog');
            Modal.createTrackedDialog('Failed to deactivate Synapse user', '', ErrorDialog, {
                title: _t('Failed to deactivate user'),
                description: ((err && err.message) ? err.message : _t("Operation failed")),
            });
        }
    }, [cli, member.userId]);

    let synapseDeactivateButton;
    let spinner;

    // We don't need a perfect check here, just something to pass as "probably not our homeserver". If
    // someone does figure out how to bypass this check the worst that happens is an error.
    // FIXME this should be using cli instead of MatrixClientPeg.matrixClient
    if (isSynapseAdmin && member.userId.endsWith(`:${MatrixClientPeg.getHomeserverName()}`)) {
        synapseDeactivateButton = (
            <AccessibleButton onClick={onSynapseDeactivate} className="mx_UserInfo_field mx_UserInfo_destructive">
                {_t("Deactivate user")}
            </AccessibleButton>
        );
    }

    let adminToolsContainer;
    if (room && member.roomId) {
        adminToolsContainer = (
            <RoomAdminToolsContainer
                powerLevels={powerLevels}
                member={member}
                room={room}
                startUpdating={startUpdating}
                stopUpdating={stopUpdating}>
                { synapseDeactivateButton }
            </RoomAdminToolsContainer>
        );
    } else if (groupId) {
        adminToolsContainer = (
            <GroupAdminToolsSection
                groupId={groupId}
                groupMember={member}
                startUpdating={startUpdating}
                stopUpdating={stopUpdating}>
                { synapseDeactivateButton }
            </GroupAdminToolsSection>
        );
    } else if (synapseDeactivateButton) {
        adminToolsContainer = (
            <GenericAdminToolsContainer>
                { synapseDeactivateButton }
            </GenericAdminToolsContainer>
        );
    }

    if (pendingUpdateCount > 0) {
        const Loader = sdk.getComponent("elements.Spinner");
        spinner = <Loader imgClassName="mx_ContextualMenu_spinner" />;
    }

    const memberDetails = (
        <PowerLevelSection
            powerLevels={powerLevels}
            user={member}
            room={room}
            roomPermissions={roomPermissions}
        />
    );

    // only display the devices list if our client supports E2E
    const _enableDevices = cli.isCryptoEnabled();

    let text;
    if (!isRoomEncrypted) {
        if (!_enableDevices) {
            text = _t("This client does not support end-to-end encryption.");
        } else if (room) {
            text = _t("Messages in this room are not end-to-end encrypted.");
        } else {
            // TODO what to render for GroupMember
        }
    } else {
        text = _t("Messages in this room are end-to-end encrypted.");
    }

    let verifyButton;
    const homeserverSupportsCrossSigning = useHomeserverSupportsCrossSigning(cli);

    const userTrust = cli.checkUserTrust(member.userId);
    const userVerified = userTrust.isCrossSigningVerified();
    const isMe = member.userId === cli.getUserId();
    const canVerify = homeserverSupportsCrossSigning && !userVerified && !isMe;

    const setUpdating = (updating) => {
        setPendingUpdateCount(count => count + (updating ? 1 : -1));
    };
    const hasCrossSigningKeys =
        useHasCrossSigningKeys(cli, member, canVerify, setUpdating );

    const showDeviceListSpinner = devices === undefined;
    if (canVerify) {
        if (hasCrossSigningKeys !== undefined) {
            // Note: mx_UserInfo_verifyButton is for the end-to-end tests
            verifyButton = (
                <AccessibleButton className="mx_UserInfo_field mx_UserInfo_verifyButton" onClick={() => {
                    if (hasCrossSigningKeys) {
                        verifyUser(member);
                    } else {
                        legacyVerifyUser(member);
                    }
                }}>
                    {_t("Verify")}
                </AccessibleButton>
            );
        } else if (!showDeviceListSpinner) {
            // HACK: only show a spinner if the device section spinner is not shown,
            // to avoid showing a double spinner
            // We should ask for a design that includes all the different loading states here
            const Spinner = sdk.getComponent('elements.Spinner');
            verifyButton = <Spinner />;
        }
    }

    const securitySection = (
        <div className="mx_UserInfo_container">
            <h3>{ _t("Security") }</h3>
            <p>{ text }</p>
            { verifyButton }
            <DevicesSection
                loading={showDeviceListSpinner}
                devices={devices}
                userId={member.userId} />
        </div>
    );

    return <React.Fragment>
        { memberDetails &&
        <div className="mx_UserInfo_container mx_UserInfo_separator mx_UserInfo_memberDetailsContainer">
            <div className="mx_UserInfo_memberDetails">
                { memberDetails }
            </div>
        </div> }

        { securitySection }
        <UserOptionsSection
            devices={devices}
            canInvite={roomPermissions.canInvite}
            isIgnored={isIgnored}
            member={member} />

        { adminToolsContainer }

        { spinner }
    </React.Fragment>;
};

const UserInfoHeader = ({onClose, member, e2eStatus}) => {
    const cli = useContext(MatrixClientContext);

    let closeButton;
    if (onClose) {
        closeButton = <AccessibleButton className="mx_UserInfo_cancel" onClick={onClose} title={_t('Close')}>
            <div />
        </AccessibleButton>;
    }

    const onMemberAvatarClick = useCallback(() => {
        const avatarUrl = member.getMxcAvatarUrl ? member.getMxcAvatarUrl() : member.avatarUrl;
        if (!avatarUrl) return;

        const httpUrl = cli.mxcUrlToHttp(avatarUrl);
        const ImageView = sdk.getComponent("elements.ImageView");
        const params = {
            src: httpUrl,
            name: member.name,
        };

        Modal.createDialog(ImageView, params, "mx_Dialog_lightbox");
    }, [cli, member]);

    const MemberAvatar = sdk.getComponent('avatars.MemberAvatar');
    const avatarElement = (
        <div className="mx_UserInfo_avatar">
            <div>
                <div>
                    <MemberAvatar
                        key={member.userId} // to instantly blank the avatar when UserInfo changes members
                        member={member}
                        width={2 * 0.3 * window.innerHeight} // 2x@30vh
                        height={2 * 0.3 * window.innerHeight} // 2x@30vh
                        resizeMethod="scale"
                        fallbackUserId={member.userId}
                        onClick={onMemberAvatarClick}
                        urls={member.avatarUrl ? [member.avatarUrl] : undefined} />
                </div>
            </div>
        </div>
    );

    let presenceState;
    let presenceLastActiveAgo;
    let presenceCurrentlyActive;
    let statusMessage;

    if (member instanceof RoomMember && member.user) {
        presenceState = member.user.presence;
        presenceLastActiveAgo = member.user.lastActiveAgo;
        presenceCurrentlyActive = member.user.currentlyActive;

        if (SettingsStore.isFeatureEnabled("feature_custom_status")) {
            statusMessage = member.user._unstable_statusMessage;
        }
    }

    const enablePresenceByHsUrl = SdkConfig.get()["enable_presence_by_hs_url"];
    let showPresence = true;
    if (enablePresenceByHsUrl && enablePresenceByHsUrl[cli.baseUrl] !== undefined) {
        showPresence = enablePresenceByHsUrl[cli.baseUrl];
    }

    let presenceLabel = null;
    if (showPresence) {
        const PresenceLabel = sdk.getComponent('rooms.PresenceLabel');
        presenceLabel = <PresenceLabel activeAgo={presenceLastActiveAgo}
                                       currentlyActive={presenceCurrentlyActive}
                                       presenceState={presenceState} />;
    }

    let statusLabel = null;
    if (statusMessage) {
        statusLabel = <span className="mx_UserInfo_statusMessage">{ statusMessage }</span>;
    }

    let e2eIcon;
    if (e2eStatus) {
        e2eIcon = <E2EIcon size={18} status={e2eStatus} isUser={true} />;
    }

    const displayName = member.name || member.displayname;
    return <React.Fragment>
        { closeButton }
        { avatarElement }

        <div className="mx_UserInfo_container mx_UserInfo_separator">
            <div className="mx_UserInfo_profile">
                <div>
                    <h2>
                        { e2eIcon }
                        <span title={displayName} aria-label={displayName}>
                            { displayName }
                        </span>
                    </h2>
                </div>
                <div>{ member.userId }</div>
                <div className="mx_UserInfo_profileStatus">
                    {presenceLabel}
                    {statusLabel}
                </div>
            </div>
        </div>
    </React.Fragment>;
};

const UserInfo = ({user, groupId, roomId, onClose, phase=RIGHT_PANEL_PHASES.RoomMemberInfo, ...props}) => {
    const cli = useContext(MatrixClientContext);

    // Load room if we are given a room id and memoize it
    const room = useMemo(() => roomId ? cli.getRoom(roomId) : null, [cli, roomId]);
    // fetch latest room member if we have a room, so we don't show historical information, falling back to user
    const member = useMemo(() => room ? (room.getMember(user.userId) || user) : user, [room, user]);

    const isRoomEncrypted = useIsEncrypted(cli, room);
    const devices = useDevices(user.userId);

    let e2eStatus;
    if (isRoomEncrypted && devices) {
        e2eStatus = getE2EStatus(cli, user.userId, devices);
    }

    const classes = ["mx_UserInfo"];

    let content;
    switch (phase) {
        case RIGHT_PANEL_PHASES.RoomMemberInfo:
        case RIGHT_PANEL_PHASES.GroupMemberInfo:
            content = (
                <BasicUserInfo
                    room={room}
                    member={member}
                    groupId={groupId}
                    devices={devices}
                    isRoomEncrypted={isRoomEncrypted} />
            );
            break;
        case RIGHT_PANEL_PHASES.EncryptionPanel:
            classes.push("mx_UserInfo_smallAvatar");
            content = (
                <EncryptionPanel {...props} member={member} onClose={onClose} isRoomEncrypted={isRoomEncrypted} />
            );
            break;
    }

    return (
        <div className={classes.join(" ")} role="tabpanel">
            <AutoHideScrollbar className="mx_UserInfo_scrollContainer">
                <UserInfoHeader member={member} e2eStatus={e2eStatus} onClose={onClose} />

                { content }
            </AutoHideScrollbar>
        </div>
    );
};

UserInfo.propTypes = {
    user: PropTypes.oneOfType([
        PropTypes.instanceOf(User),
        PropTypes.instanceOf(RoomMember),
        GroupMember,
    ]).isRequired,
    group: PropTypes.instanceOf(Group),
    groupId: PropTypes.string,
    roomId: PropTypes.string,

    onClose: PropTypes.func,
};

export default UserInfo;<|MERGE_RESOLUTION|>--- conflicted
+++ resolved
@@ -108,7 +108,6 @@
         dmUserId: userId,
     };
 
-<<<<<<< HEAD
     if (privateShouldBeEncrypted()) {
         // Check whether all users have uploaded device keys before.
         // If so, enable encryption in the new room.
@@ -120,17 +119,6 @@
         if (allHaveDeviceKeys) {
             createRoomOptions.encryption = true;
         }
-=======
-    // Check whether all users have uploaded device keys before.
-    // If so, enable encryption in the new room.
-    const usersToDevicesMap = await matrixClient.downloadKeys([userId]);
-    const allHaveDeviceKeys = Object.values(usersToDevicesMap).every(devices => {
-        // `devices` is an object of the form { deviceId: deviceInfo, ... }.
-        return Object.keys(devices).length > 0;
-    });
-    if (allHaveDeviceKeys) {
-        createRoomOptions.encryption = true;
->>>>>>> 936445ab
     }
 
     createRoom(createRoomOptions);
