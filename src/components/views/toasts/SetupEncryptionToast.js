--- conflicted
+++ resolved
@@ -59,21 +59,18 @@
     }
 
     _onSetupClick = async () => {
-<<<<<<< HEAD
-        const Spinner = sdk.getComponent("elements.Spinner");
-        const modal = Modal.createDialog(Spinner, null, 'mx_Dialog_spinner');
-        try {
-            await accessSecretStorage();
-            await this._waitForCompletion();
-        } finally {
-            modal.close();
-=======
         if (this.props.kind === "verify_this_session") {
             Modal.createTrackedDialog('Verify session', 'Verify session', SetupEncryptionDialog,
                 {}, null, /* priority = */ false, /* static = */ true);
         } else {
-            accessSecretStorage();
->>>>>>> 5986bbc5
+            const Spinner = sdk.getComponent("elements.Spinner");
+            const modal = Modal.createDialog(Spinner, null, 'mx_Dialog_spinner');
+            try {
+                await accessSecretStorage();
+                await this._waitForCompletion();
+            } finally {
+                modal.close();
+            }
         }
     };
 
