/*
Copyright 2015-2018, 2020, 2021 The Matrix.org Foundation C.I.C.

Licensed under the Apache License, Version 2.0 (the "License");
you may not use this file except in compliance with the License.
You may obtain a copy of the License at

    http://www.apache.org/licenses/LICENSE-2.0

Unless required by applicable law or agreed to in writing, software
distributed under the License is distributed on an "AS IS" BASIS,
WITHOUT WARRANTIES OR CONDITIONS OF ANY KIND, either express or implied.
See the License for the specific language governing permissions and
limitations under the License.
*/
import React, {createRef} from 'react';
import classNames from 'classnames';
import PropTypes from 'prop-types';
import { _t } from '../../../languageHandler';
import {MatrixClientPeg} from '../../../MatrixClientPeg';
import * as sdk from '../../../index';
import dis from '../../../dispatcher/dispatcher';
import Stickerpicker from './Stickerpicker';
import { makeRoomPermalink } from '../../../utils/permalinks/Permalinks';
import ContentMessages from '../../../ContentMessages';
import E2EIcon from './E2EIcon';
import SettingsStore from "../../../settings/SettingsStore";
import {aboveLeftOf, ContextMenu, ContextMenuTooltipButton, useContextMenu} from "../../structures/ContextMenu";
import AccessibleTooltipButton from "../elements/AccessibleTooltipButton";
import ReplyPreview from "./ReplyPreview";
import {UIFeature} from "../../../settings/UIFeature";
import WidgetStore from "../../../stores/WidgetStore";
import {UPDATE_EVENT} from "../../../stores/AsyncStore";
import ActiveWidgetStore from "../../../stores/ActiveWidgetStore";

function ComposerAvatar(props) {
    const MemberStatusMessageAvatar = sdk.getComponent('avatars.MemberStatusMessageAvatar');
    return <div className="mx_MessageComposer_avatar">
        <MemberStatusMessageAvatar member={props.me} width={24} height={24} />
    </div>;
}

ComposerAvatar.propTypes = {
    me: PropTypes.object.isRequired,
};

<<<<<<< HEAD
function SendButton(props) {
    return (
        <AccessibleTooltipButton
            className="mx_MessageComposer_sendMessage"
            onClick={props.onClick}
            title={_t('Send message')}
        />
    );
}

SendButton.propTypes = {
    onClick: PropTypes.func.isRequired,
};

function CallButton(props) {
    const onVoiceCallClick = (ev) => {
        dis.dispatch({
            action: 'place_call',
            type: PlaceCallType.Voice,
            room_id: props.roomId,
        });
    };

    return (<AccessibleTooltipButton
        className="mx_MessageComposer_button mx_MessageComposer_voicecall"
        onClick={onVoiceCallClick}
        title={_t('Voice call')}
    />);
}

CallButton.propTypes = {
    roomId: PropTypes.string.isRequired,
};

function VideoCallButton(props) {
    const onCallClick = (ev) => {
        dis.dispatch({
            action: 'place_call',
            type: ev.shiftKey ? PlaceCallType.ScreenSharing : PlaceCallType.Video,
            room_id: props.roomId,
        });
    };

    return <AccessibleTooltipButton
        className="mx_MessageComposer_button mx_MessageComposer_videocall"
        onClick={onCallClick}
        title={_t('Video call')}
    />;
}

VideoCallButton.propTypes = {
    roomId: PropTypes.string.isRequired,
};

function HangupButton(props) {
    const onHangupClick = () => {
        if (props.isConference) {
            dis.dispatch({
                action: props.canEndConference ? 'end_conference' : 'hangup_conference',
                room_id: props.roomId,
            });
            return;
        }

        const call = CallHandler.sharedInstance().getCallForRoom(props.roomId);
        if (!call) {
            return;
        }

        const action = call.state === CallState.Ringing ? 'reject' : 'hangup';

        dis.dispatch({
            action,
            // hangup the call for this room. NB. We use the room in props as the room ID
            // as call.roomId may be the 'virtual room', and the dispatch actions always
            // use the user-facing room (there was a time when we deliberately used
            // call.roomId and *not* props.roomId, but that was for the old
            // style Freeswitch conference calls and those times are gone.)
            room_id: props.roomId,
        });
    };

    let tooltip = _t("Hangup");
    if (props.isConference && props.canEndConference) {
        tooltip = _t("End conference");
    }

    const canLeaveConference = !props.isConference ? true : props.isInConference;
    return (
        <AccessibleTooltipButton
            className="mx_MessageComposer_button mx_MessageComposer_hangup"
            onClick={onHangupClick}
            title={tooltip}
            disabled={!canLeaveConference}
        />
    );
}

HangupButton.propTypes = {
    roomId: PropTypes.string.isRequired,
    isConference: PropTypes.bool.isRequired,
    canEndConference: PropTypes.bool,
    isInConference: PropTypes.bool,
};

=======
>>>>>>> cf0f591c
const EmojiButton = ({addEmoji}) => {
    const [menuDisplayed, button, openMenu, closeMenu] = useContextMenu();

    let contextMenu;
    if (menuDisplayed) {
        const buttonRect = button.current.getBoundingClientRect();
        const EmojiPicker = sdk.getComponent('emojipicker.EmojiPicker');
        contextMenu = <ContextMenu {...aboveLeftOf(buttonRect)} onFinished={closeMenu} catchTab={false}>
            <EmojiPicker onChoose={addEmoji} showQuickReactions={true} />
        </ContextMenu>;
    }

    const className = classNames(
        "mx_MessageComposer_button",
        "mx_MessageComposer_emoji",
        {
            "mx_MessageComposer_button_highlight": menuDisplayed,
        },
    );

    // TODO: replace ContextMenuTooltipButton with a unified representation of
    // the header buttons and the right panel buttons
    return <React.Fragment>
        <ContextMenuTooltipButton
            className={className}
            onClick={openMenu}
            isExpanded={menuDisplayed}
            title={_t('Emoji picker')}
            inputRef={button}
        >

        </ContextMenuTooltipButton>

        { contextMenu }
    </React.Fragment>;
};

class UploadButton extends React.Component {
    static propTypes = {
        roomId: PropTypes.string.isRequired,
    }

    constructor(props) {
        super(props);
        this.onUploadClick = this.onUploadClick.bind(this);
        this.onUploadFileInputChange = this.onUploadFileInputChange.bind(this);

        this._uploadInput = createRef();
        this._dispatcherRef = dis.register(this.onAction);
    }

    componentWillUnmount() {
        dis.unregister(this._dispatcherRef);
    }

    onAction = payload => {
        if (payload.action === "upload_file") {
            this.onUploadClick();
        }
    };

    onUploadClick(ev) {
        if (MatrixClientPeg.get().isGuest()) {
            dis.dispatch({action: 'require_registration'});
            return;
        }
        this._uploadInput.current.click();
    }

    onUploadFileInputChange(ev) {
        if (ev.target.files.length === 0) return;

        // take a copy so we can safely reset the value of the form control
        // (Note it is a FileList: we can't use slice or sensible iteration).
        const tfiles = [];
        for (let i = 0; i < ev.target.files.length; ++i) {
            tfiles.push(ev.target.files[i]);
        }

        ContentMessages.sharedInstance().sendContentListToRoom(
            tfiles, this.props.roomId, MatrixClientPeg.get(),
        );

        // This is the onChange handler for a file form control, but we're
        // not keeping any state, so reset the value of the form control
        // to empty.
        // NB. we need to set 'value': the 'files' property is immutable.
        ev.target.value = '';
    }

    render() {
        const uploadInputStyle = {display: 'none'};
        return (
            <AccessibleTooltipButton
                className="mx_MessageComposer_button mx_MessageComposer_upload"
                onClick={this.onUploadClick}
                title={_t('Upload file')}
            >
                <input
                    ref={this._uploadInput}
                    type="file"
                    style={uploadInputStyle}
                    multiple
                    onChange={this.onUploadFileInputChange}
                />
            </AccessibleTooltipButton>
        );
    }
}

export default class MessageComposer extends React.Component {
    constructor(props) {
        super(props);
        this.onInputStateChanged = this.onInputStateChanged.bind(this);
        this._onRoomStateEvents = this._onRoomStateEvents.bind(this);
        this._onTombstoneClick = this._onTombstoneClick.bind(this);
        this.renderPlaceholderText = this.renderPlaceholderText.bind(this);
        WidgetStore.instance.on(UPDATE_EVENT, this._onWidgetUpdate);
        ActiveWidgetStore.on('update', this._onActiveWidgetUpdate);
        this._dispatcherRef = null;

        this.state = {
            tombstone: this._getRoomTombstone(),
            canSendMessages: this.props.room.maySendMessage(),
            hasConference: WidgetStore.instance.doesRoomHaveConference(this.props.room),
            joinedConference: WidgetStore.instance.isJoinedToConferenceIn(this.props.room),
            isComposerEmpty: true,
        };
    }

    onAction = (payload) => {
        if (payload.action === 'reply_to_event') {
            // add a timeout for the reply preview to be rendered, so
            // that the ScrollPanel listening to the resizeNotifier can
            // correctly measure it's new height and scroll down to keep
            // at the bottom if it already is
            setTimeout(() => {
                this.props.resizeNotifier.notifyTimelineHeightChanged();
            }, 100);
        }
    };

    _onWidgetUpdate = () => {
        this.setState({hasConference: WidgetStore.instance.doesRoomHaveConference(this.props.room)});
    };

    _onActiveWidgetUpdate = () => {
        this.setState({joinedConference: WidgetStore.instance.isJoinedToConferenceIn(this.props.room)});
    };

    componentDidMount() {
        this.dispatcherRef = dis.register(this.onAction);
        MatrixClientPeg.get().on("RoomState.events", this._onRoomStateEvents);
        this._waitForOwnMember();
    }

    _waitForOwnMember() {
        // if we have the member already, do that
        const me = this.props.room.getMember(MatrixClientPeg.get().getUserId());
        if (me) {
            this.setState({me});
            return;
        }
        // Otherwise, wait for member loading to finish and then update the member for the avatar.
        // The members should already be loading, and loadMembersIfNeeded
        // will return the promise for the existing operation
        this.props.room.loadMembersIfNeeded().then(() => {
            const me = this.props.room.getMember(MatrixClientPeg.get().getUserId());
            this.setState({me});
        });
    }

    componentWillUnmount() {
        if (MatrixClientPeg.get()) {
            MatrixClientPeg.get().removeListener("RoomState.events", this._onRoomStateEvents);
        }
        WidgetStore.instance.removeListener(UPDATE_EVENT, this._onWidgetUpdate);
        ActiveWidgetStore.removeListener('update', this._onActiveWidgetUpdate);
        dis.unregister(this.dispatcherRef);
    }

    _onRoomStateEvents(ev, state) {
        if (ev.getRoomId() !== this.props.room.roomId) return;

        if (ev.getType() === 'm.room.tombstone') {
            this.setState({tombstone: this._getRoomTombstone()});
        }
        if (ev.getType() === 'm.room.power_levels') {
            this.setState({canSendMessages: this.props.room.maySendMessage()});
        }
    }

    _getRoomTombstone() {
        return this.props.room.currentState.getStateEvents('m.room.tombstone', '');
    }

    onInputStateChanged(inputState) {
        // Merge the new input state with old to support partial updates
        inputState = Object.assign({}, this.state.inputState, inputState);
        this.setState({inputState});
    }

    _onTombstoneClick(ev) {
        ev.preventDefault();

        const replacementRoomId = this.state.tombstone.getContent()['replacement_room'];
        const replacementRoom = MatrixClientPeg.get().getRoom(replacementRoomId);
        let createEventId = null;
        if (replacementRoom) {
            const createEvent = replacementRoom.currentState.getStateEvents('m.room.create', '');
            if (createEvent && createEvent.getId()) createEventId = createEvent.getId();
        }

        const viaServers = [this.state.tombstone.getSender().split(':').splice(1).join(':')];
        dis.dispatch({
            action: 'view_room',
            highlighted: true,
            event_id: createEventId,
            room_id: replacementRoomId,
            auto_join: true,
            _type: "tombstone", // instrumentation

            // Try to join via the server that sent the event. This converts @something:example.org
            // into a server domain by splitting on colons and ignoring the first entry ("@something").
            via_servers: viaServers,
            opts: {
                // These are passed down to the js-sdk's /join call
                viaServers: viaServers,
            },
        });
    }

    renderPlaceholderText() {
        if (this.props.replyToEvent) {
            if (this.props.e2eStatus) {
                return _t('Send an encrypted reply…');
            } else {
                return _t('Send a reply…');
            }
        } else {
            if (this.props.e2eStatus) {
                return _t('Send an encrypted message…');
            } else {
                return _t('Send a message…');
            }
        }
    }

    addEmoji(emoji) {
        dis.dispatch({
            action: "insert_emoji",
            emoji,
        });
    }

    sendMessage = () => {
        this.messageComposerInput._sendMessage();
    }

    onChange = (model) => {
        this.setState({
            isComposerEmpty: model.isEmpty,
        });
    }

    render() {
        const controls = [
            this.state.me ? <ComposerAvatar key="controls_avatar" me={this.state.me} /> : null,
            this.props.e2eStatus ?
                <E2EIcon key="e2eIcon" status={this.props.e2eStatus} className="mx_MessageComposer_e2eIcon" /> :
                null,
        ];

        if (!this.state.tombstone && this.state.canSendMessages) {
            const SendMessageComposer = sdk.getComponent("rooms.SendMessageComposer");

            controls.push(
                <SendMessageComposer
                    ref={(c) => this.messageComposerInput = c}
                    key="controls_input"
                    room={this.props.room}
                    placeholder={this.renderPlaceholderText()}
                    resizeNotifier={this.props.resizeNotifier}
                    permalinkCreator={this.props.permalinkCreator}
                    replyToEvent={this.props.replyToEvent}
                    onChange={this.onChange}
                />,
                <UploadButton key="controls_upload" roomId={this.props.room.roomId} />,
                <EmojiButton key="emoji_button" addEmoji={this.addEmoji} />,
            );

            if (SettingsStore.getValue(UIFeature.Widgets) &&
                SettingsStore.getValue("MessageComposerInput.showStickersButton")) {
                controls.push(<Stickerpicker key="stickerpicker_controls_button" room={this.props.room} />);
            }
<<<<<<< HEAD

            if (this.state.showCallButtons) {
                if (this.state.hasConference) {
                    const canEndConf = WidgetUtils.canUserModifyWidgets(this.props.room.roomId);
                    controls.push(
                        <HangupButton
                            key="controls_hangup"
                            roomId={this.props.room.roomId}
                            isConference={true}
                            canEndConference={canEndConf}
                            isInConference={this.state.joinedConference}
                        />,
                    );
                } else if (callInProgress) {
                    controls.push(
                        <HangupButton key="controls_hangup" roomId={this.props.room.roomId} isConference={false} />,
                    );
                } else {
                    controls.push(
                        <CallButton key="controls_call" roomId={this.props.room.roomId} />,
                        <VideoCallButton key="controls_videocall" roomId={this.props.room.roomId} />,
                    );
                }
            }

            if (!this.state.isComposerEmpty) {
                controls.push(
                    <SendButton key="controls_send" onClick={this.sendMessage} />,
                );
            }
=======
>>>>>>> cf0f591c
        } else if (this.state.tombstone) {
            const replacementRoomId = this.state.tombstone.getContent()['replacement_room'];

            const continuesLink = replacementRoomId ? (
                <a href={makeRoomPermalink(replacementRoomId)}
                    className="mx_MessageComposer_roomReplaced_link"
                    onClick={this._onTombstoneClick}
                >
                    {_t("The conversation continues here.")}
                </a>
            ) : '';

            controls.push(<div className="mx_MessageComposer_replaced_wrapper" key="room_replaced">
                <div className="mx_MessageComposer_replaced_valign">
                    <img className="mx_MessageComposer_roomReplaced_icon" src={require("../../../../res/img/room_replaced.svg")} />
                    <span className="mx_MessageComposer_roomReplaced_header">
                        {_t("This room has been replaced and is no longer active.")}
                    </span><br />
                    { continuesLink }
                </div>
            </div>);
        } else {
            controls.push(
                <div key="controls_error" className="mx_MessageComposer_noperm_error">
                    { _t('You do not have permission to post to this room') }
                </div>,
            );
        }

        return (
            <div className="mx_MessageComposer mx_GroupLayout">
                <div className="mx_MessageComposer_wrapper">
                    <ReplyPreview permalinkCreator={this.props.permalinkCreator} />
                    <div className="mx_MessageComposer_row">
                        { controls }
                    </div>
                </div>
            </div>
        );
    }
}

MessageComposer.propTypes = {
    // js-sdk Room object
    room: PropTypes.object.isRequired,

    // string representing the current voip call state
    callState: PropTypes.string,

    // string representing the current room app drawer state
    showApps: PropTypes.bool,
};<|MERGE_RESOLUTION|>--- conflicted
+++ resolved
@@ -44,7 +44,6 @@
     me: PropTypes.object.isRequired,
 };
 
-<<<<<<< HEAD
 function SendButton(props) {
     return (
         <AccessibleTooltipButton
@@ -59,99 +58,6 @@
     onClick: PropTypes.func.isRequired,
 };
 
-function CallButton(props) {
-    const onVoiceCallClick = (ev) => {
-        dis.dispatch({
-            action: 'place_call',
-            type: PlaceCallType.Voice,
-            room_id: props.roomId,
-        });
-    };
-
-    return (<AccessibleTooltipButton
-        className="mx_MessageComposer_button mx_MessageComposer_voicecall"
-        onClick={onVoiceCallClick}
-        title={_t('Voice call')}
-    />);
-}
-
-CallButton.propTypes = {
-    roomId: PropTypes.string.isRequired,
-};
-
-function VideoCallButton(props) {
-    const onCallClick = (ev) => {
-        dis.dispatch({
-            action: 'place_call',
-            type: ev.shiftKey ? PlaceCallType.ScreenSharing : PlaceCallType.Video,
-            room_id: props.roomId,
-        });
-    };
-
-    return <AccessibleTooltipButton
-        className="mx_MessageComposer_button mx_MessageComposer_videocall"
-        onClick={onCallClick}
-        title={_t('Video call')}
-    />;
-}
-
-VideoCallButton.propTypes = {
-    roomId: PropTypes.string.isRequired,
-};
-
-function HangupButton(props) {
-    const onHangupClick = () => {
-        if (props.isConference) {
-            dis.dispatch({
-                action: props.canEndConference ? 'end_conference' : 'hangup_conference',
-                room_id: props.roomId,
-            });
-            return;
-        }
-
-        const call = CallHandler.sharedInstance().getCallForRoom(props.roomId);
-        if (!call) {
-            return;
-        }
-
-        const action = call.state === CallState.Ringing ? 'reject' : 'hangup';
-
-        dis.dispatch({
-            action,
-            // hangup the call for this room. NB. We use the room in props as the room ID
-            // as call.roomId may be the 'virtual room', and the dispatch actions always
-            // use the user-facing room (there was a time when we deliberately used
-            // call.roomId and *not* props.roomId, but that was for the old
-            // style Freeswitch conference calls and those times are gone.)
-            room_id: props.roomId,
-        });
-    };
-
-    let tooltip = _t("Hangup");
-    if (props.isConference && props.canEndConference) {
-        tooltip = _t("End conference");
-    }
-
-    const canLeaveConference = !props.isConference ? true : props.isInConference;
-    return (
-        <AccessibleTooltipButton
-            className="mx_MessageComposer_button mx_MessageComposer_hangup"
-            onClick={onHangupClick}
-            title={tooltip}
-            disabled={!canLeaveConference}
-        />
-    );
-}
-
-HangupButton.propTypes = {
-    roomId: PropTypes.string.isRequired,
-    isConference: PropTypes.bool.isRequired,
-    canEndConference: PropTypes.bool,
-    isInConference: PropTypes.bool,
-};
-
-=======
->>>>>>> cf0f591c
 const EmojiButton = ({addEmoji}) => {
     const [menuDisplayed, button, openMenu, closeMenu] = useContextMenu();
 
@@ -447,39 +353,12 @@
                 SettingsStore.getValue("MessageComposerInput.showStickersButton")) {
                 controls.push(<Stickerpicker key="stickerpicker_controls_button" room={this.props.room} />);
             }
-<<<<<<< HEAD
-
-            if (this.state.showCallButtons) {
-                if (this.state.hasConference) {
-                    const canEndConf = WidgetUtils.canUserModifyWidgets(this.props.room.roomId);
-                    controls.push(
-                        <HangupButton
-                            key="controls_hangup"
-                            roomId={this.props.room.roomId}
-                            isConference={true}
-                            canEndConference={canEndConf}
-                            isInConference={this.state.joinedConference}
-                        />,
-                    );
-                } else if (callInProgress) {
-                    controls.push(
-                        <HangupButton key="controls_hangup" roomId={this.props.room.roomId} isConference={false} />,
-                    );
-                } else {
-                    controls.push(
-                        <CallButton key="controls_call" roomId={this.props.room.roomId} />,
-                        <VideoCallButton key="controls_videocall" roomId={this.props.room.roomId} />,
-                    );
-                }
-            }
 
             if (!this.state.isComposerEmpty) {
                 controls.push(
                     <SendButton key="controls_send" onClick={this.sendMessage} />,
                 );
             }
-=======
->>>>>>> cf0f591c
         } else if (this.state.tombstone) {
             const replacementRoomId = this.state.tombstone.getContent()['replacement_room'];
 
