--- conflicted
+++ resolved
@@ -1199,17 +1199,6 @@
             }
 
             default: {
-<<<<<<< HEAD
-                const thread = ReplyThread.makeThread(
-                    this.props.mxEvent,
-                    this.props.onHeightChanged,
-                    this.props.permalinkCreator,
-                    this.replyThread,
-                    this.props.layout,
-                    this.props.forExport,
-                    this.props.alwaysShowTimestamps || this.state.hover,
-                );
-=======
                 let thread;
                 // When the "showHiddenEventsInTimeline" lab is enabled,
                 // avoid showing replies for hidden events (events without tiles)
@@ -1220,10 +1209,10 @@
                         this.props.permalinkCreator,
                         this.replyThread,
                         this.props.layout,
+                        this.props.forExport,
                         this.props.alwaysShowTimestamps || this.state.hover,
                     );
                 }
->>>>>>> b13fdb69
 
                 const isOwnEvent = this.props.mxEvent?.sender?.userId === MatrixClientPeg.get().getUserId();
 
