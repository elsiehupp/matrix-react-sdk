--- conflicted
+++ resolved
@@ -55,12 +55,8 @@
 
 import React from 'react';
 
-<<<<<<< HEAD
-import {MatrixClientPeg} from './MatrixClientPeg';
-=======
 import { MatrixClientPeg } from './MatrixClientPeg';
 import PlatformPeg from './PlatformPeg';
->>>>>>> 2397d0ec
 import Modal from './Modal';
 import { _t } from './languageHandler';
 import dis from './dispatcher/dispatcher';
@@ -84,10 +80,6 @@
 import { UIFeature } from "./settings/UIFeature";
 import { CallError } from "matrix-js-sdk/src/webrtc/call";
 import { logger } from 'matrix-js-sdk/src/logger';
-<<<<<<< HEAD
-=======
-import DesktopCapturerSourcePicker from "./components/views/elements/DesktopCapturerSourcePicker";
->>>>>>> 2397d0ec
 import { Action } from './dispatcher/actions';
 import VoipUserMapper from './VoipUserMapper';
 import { addManagedHybridWidget, isManagedHybridWidgetEnabled } from './widgets/ManagedHybrid';
@@ -699,28 +691,6 @@
             call.placeVoiceCall();
         } else if (type === 'video') {
             call.placeVideoCall();
-<<<<<<< HEAD
-=======
-        } else if (type === PlaceCallType.ScreenSharing) {
-            const screenCapErrorString = PlatformPeg.get().screenCaptureErrorString();
-            if (screenCapErrorString) {
-                this.removeCallForRoom(roomId);
-                console.log("Can't capture screen: " + screenCapErrorString);
-                Modal.createTrackedDialog('Call Handler', 'Unable to capture screen', ErrorDialog, {
-                    title: _t('Unable to capture screen'),
-                    description: screenCapErrorString,
-                });
-                return;
-            }
-
-            call.placeScreenSharingCall(
-                async (): Promise<DesktopCapturerSource> => {
-                    const { finished } = Modal.createDialog(DesktopCapturerSourcePicker);
-                    const [source] = await finished;
-                    return source;
-                },
-            );
->>>>>>> 2397d0ec
         } else {
             console.error("Unknown conf call type: " + type);
         }
