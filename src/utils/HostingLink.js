--- conflicted
+++ resolved
@@ -17,12 +17,8 @@
 import url from 'url';
 
 import SdkConfig from '../SdkConfig';
-<<<<<<< HEAD
-import {MatrixClientPeg} from '../MatrixClientPeg';
-import {urlSearchParamsToObject} from "./UrlUtils";
-=======
 import { MatrixClientPeg } from '../MatrixClientPeg';
->>>>>>> b55f69a7
+import { urlSearchParamsToObject } from "./UrlUtils";
 
 export function getHostingLink(campaign) {
     const hostingLink = SdkConfig.get().hosting_signup_link;
