/*
Copyright 2020 The Matrix.org Foundation C.I.C.

Licensed under the Apache License, Version 2.0 (the "License");
you may not use this file except in compliance with the License.
You may obtain a copy of the License at

    http://www.apache.org/licenses/LICENSE-2.0

Unless required by applicable law or agreed to in writing, software
distributed under the License is distributed on an "AS IS" BASIS,
WITHOUT WARRANTIES OR CONDITIONS OF ANY KIND, either express or implied.
See the License for the specific language governing permissions and
limitations under the License.
*/

import { Room } from "matrix-js-sdk/src/models/room";
import { sleep } from "matrix-js-sdk/src/utils";
<<<<<<< HEAD
import React from "react";
=======
import { EventStatus } from "matrix-js-sdk/src/models/event";
>>>>>>> 2b52e17a

import { MatrixClientPeg } from "../MatrixClientPeg";
import { _t } from "../languageHandler";
import Modal, { IHandle } from "../Modal";
import ErrorDialog from "../components/views/dialogs/ErrorDialog";
import dis from "../dispatcher/dispatcher";
import RoomViewStore from "../stores/RoomViewStore";
import Spinner from "../components/views/elements/Spinner";

/**
 * Approximation of a membership status for a given room.
 */
export enum EffectiveMembership {
    /**
     * The user is effectively joined to the room. For example, actually joined
     * or knocking on the room (when that becomes possible).
     */
    Join = "JOIN",

    /**
     * The user is effectively invited to the room. Currently this is a direct map
     * to the invite membership as no other membership states are effectively
     * invites.
     */
    Invite = "INVITE",

    /**
     * The user is effectively no longer in the room. For example, kicked,
     * banned, or voluntarily left.
     */
    Leave = "LEAVE",
}

export interface MembershipSplit {
    // @ts-ignore - TS wants this to be a string key, but we know better.
    [state: EffectiveMembership]: Room[];
}

export function splitRoomsByMembership(rooms: Room[]): MembershipSplit {
    const split: MembershipSplit = {
        [EffectiveMembership.Invite]: [],
        [EffectiveMembership.Join]: [],
        [EffectiveMembership.Leave]: [],
    };

    for (const room of rooms) {
        split[getEffectiveMembership(room.getMyMembership())].push(room);
    }

    return split;
}

export function getEffectiveMembership(membership: string): EffectiveMembership {
    if (membership === 'invite') {
        return EffectiveMembership.Invite;
    } else if (membership === 'join') {
        // TODO: Include knocks? Update docs as needed in the enum. https://github.com/vector-im/element-web/issues/14237
        return EffectiveMembership.Join;
    } else {
        // Probably a leave, kick, or ban
        return EffectiveMembership.Leave;
    }
}

export function isJoinedOrNearlyJoined(membership: string): boolean {
    const effective = getEffectiveMembership(membership);
    return effective === EffectiveMembership.Join || effective === EffectiveMembership.Invite;
}

export async function leaveRoomBehaviour(roomId: string, retry = true, spinner = true) {
    let spinnerModal: IHandle<any>;
    if (spinner) {
        spinnerModal = Modal.createDialog(Spinner, null, 'mx_Dialog_spinner');
    }

    const cli = MatrixClientPeg.get();
    let leavingAllVersions = true;
    const history = cli.getRoomUpgradeHistory(roomId);
    if (history && history.length > 0) {
        const currentRoom = history[history.length - 1];
        if (currentRoom.roomId !== roomId) {
            // The user is trying to leave an older version of the room. Let them through
            // without making them leave the current version of the room.
            leavingAllVersions = false;
        }
    }

    const room = cli.getRoom(roomId);
    // await any queued messages being sent so that they do not fail
    await Promise.all(room.getPendingEvents().filter(ev => {
        return [EventStatus.QUEUED, EventStatus.ENCRYPTING, EventStatus.SENDING].includes(ev.status);
    }).map(ev => new Promise<void>((resolve, reject) => {
        const handler = () => {
            if (ev.status === EventStatus.NOT_SENT) {
                spinnerModal?.close();
                reject(ev.error);
            }

            if (!ev.status || ev.status === EventStatus.SENT) {
                ev.off("Event.status", handler);
                resolve();
            }
        };

        ev.on("Event.status", handler);
    })));

    let results: { [roomId: string]: Error & { errcode?: string, message: string, data?: Record<string, any> } } = {};
    if (!leavingAllVersions) {
        try {
            await cli.leave(roomId);
        } catch (e) {
            if (e?.data?.errcode) {
                const message = e.data.error || _t("Unexpected server error trying to leave the room");
                results[roomId] = Object.assign(new Error(message), { errcode: e.data.errcode, data: e.data });
            } else {
                results[roomId] = e || new Error("Failed to leave room for unknown causes");
            }
        }
    } else {
        results = await cli.leaveRoomChain(roomId, retry);
    }

    if (retry) {
        const limitExceededError = Object.values(results).find(e => e?.errcode === "M_LIMIT_EXCEEDED");
        if (limitExceededError) {
            await sleep(limitExceededError.data.retry_after_ms ?? 100);
            return leaveRoomBehaviour(roomId, false, false);
        }
    }

    spinnerModal?.close();

    const errors = Object.entries(results).filter(r => !!r[1]);
    if (errors.length > 0) {
        const messages = [];
        for (const roomErr of errors) {
            const err = roomErr[1]; // [0] is the roomId
            let message = _t("Unexpected server error trying to leave the room");
            if (err.errcode && err.message) {
                if (err.errcode === 'M_CANNOT_LEAVE_SERVER_NOTICE_ROOM') {
                    Modal.createTrackedDialog('Error Leaving Room', '', ErrorDialog, {
                        title: _t("Can't leave Server Notices room"),
                        description: _t(
                            "This room is used for important messages from the Homeserver, " +
                            "so you cannot leave it.",
                        ),
                    });
                    return;
                }
                message = results[roomId].message;
            }
            messages.push(message, React.createElement('BR')); // createElement to avoid using a tsx file in utils
        }
        Modal.createTrackedDialog('Error Leaving Room', '', ErrorDialog, {
            title: _t("Error leaving room"),
            description: messages,
        });
        return;
    }

    if (RoomViewStore.getRoomId() === roomId) {
        dis.dispatch({ action: 'view_home_page' });
    }
}<|MERGE_RESOLUTION|>--- conflicted
+++ resolved
@@ -16,16 +16,13 @@
 
 import { Room } from "matrix-js-sdk/src/models/room";
 import { sleep } from "matrix-js-sdk/src/utils";
-<<<<<<< HEAD
-import React from "react";
-=======
 import { EventStatus } from "matrix-js-sdk/src/models/event";
->>>>>>> 2b52e17a
 
 import { MatrixClientPeg } from "../MatrixClientPeg";
 import { _t } from "../languageHandler";
 import Modal, { IHandle } from "../Modal";
 import ErrorDialog from "../components/views/dialogs/ErrorDialog";
+import React from "react";
 import dis from "../dispatcher/dispatcher";
 import RoomViewStore from "../stores/RoomViewStore";
 import Spinner from "../components/views/elements/Spinner";
