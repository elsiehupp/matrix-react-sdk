{
  "name": "matrix-react-sdk",
  "version": "3.22.0",
  "description": "SDK for matrix.org using React",
  "author": "matrix.org",
  "repository": {
    "type": "git",
    "url": "https://github.com/matrix-org/matrix-react-sdk"
  },
  "license": "Apache-2.0",
  "files": [
    "lib",
    "res",
    "src",
    "scripts",
    "git-revision.txt",
    "docs",
    "header",
    "CHANGELOG.md",
    "CONTRIBUTING.rst",
    "LICENSE",
    "README.md",
    "package.json"
  ],
  "bin": {
    "reskindex": "scripts/reskindex.js"
  },
  "main": "./lib/index.js",
  "matrix_src_main": "./src/index.js",
  "matrix_lib_main": "./lib/index.js",
  "matrix_lib_typings": "./lib/index.d.ts",
  "scripts": {
    "prepublishOnly": "yarn build",
    "i18n": "matrix-gen-i18n",
    "prunei18n": "matrix-prune-i18n",
    "diff-i18n": "cp src/i18n/strings/en_EN.json src/i18n/strings/en_EN_orig.json && matrix-gen-i18n && matrix-compare-i18n-files src/i18n/strings/en_EN_orig.json src/i18n/strings/en_EN.json",
    "reskindex": "node scripts/reskindex.js -h header",
    "reskindex:watch": "node scripts/reskindex.js -h header -w",
    "rethemendex": "res/css/rethemendex.sh",
    "clean": "rimraf lib",
    "build": "yarn clean && git rev-parse HEAD > git-revision.txt && yarn build:compile && yarn build:types",
    "build:compile": "yarn reskindex && babel -d lib --verbose --extensions \".ts,.js,.tsx\" src",
    "build:types": "tsc --emitDeclarationOnly --jsx react",
    "start": "echo THIS IS FOR LEGACY PURPOSES ONLY. && yarn start:all",
    "start:all": "concurrently --kill-others-on-fail --prefix \"{time} [{name}]\" -n build,reskindex \"yarn start:build\" \"yarn reskindex:watch\"",
    "start:build": "babel src -w -s -d lib --verbose --extensions \".ts,.js\"",
    "lint": "yarn lint:types && yarn lint:js && yarn lint:style",
    "lint:js": "eslint --max-warnings 0 --ignore-path .eslintignore.errorfiles src test",
    "lint:types": "tsc --noEmit --jsx react",
    "lint:style": "stylelint 'res/css/**/*.scss'",
    "test": "jest",
    "test:e2e": "./test/end-to-end-tests/run.sh --app-url http://localhost:8080",
    "coverage": "yarn test --coverage"
  },
  "dependencies": {
    "@babel/runtime": "^7.12.5",
    "await-lock": "^2.1.0",
    "blueimp-canvas-to-blob": "^3.28.0",
    "browser-encrypt-attachment": "^0.3.0",
    "browser-request": "^0.3.3",
    "cheerio": "^1.0.0-rc.9",
    "classnames": "^2.2.6",
    "commonmark": "^0.29.3",
    "counterpart": "^0.18.6",
    "diff-dom": "^4.2.2",
    "diff-match-patch": "^1.0.5",
    "emojibase-data": "^5.1.1",
    "emojibase-regex": "^4.1.1",
    "escape-html": "^1.0.3",
    "file-saver": "^2.0.5",
    "filesize": "6.1.0",
    "flux": "2.1.1",
    "focus-visible": "^5.2.0",
    "gfm.css": "^1.1.2",
    "glob-to-regexp": "^0.4.1",
    "highlight.js": "^10.5.0",
    "html-entities": "^1.4.0",
    "is-ip": "^3.1.0",
    "katex": "^0.12.0",
    "linkifyjs": "^2.1.9",
    "lodash": "^4.17.20",
    "matrix-js-sdk": "11.1.0",
    "matrix-widget-api": "^0.1.0-beta.14",
    "minimist": "^1.2.5",
    "opus-recorder": "^8.0.3",
    "pako": "^2.0.3",
    "parse5": "^6.0.1",
    "png-chunks-extract": "^1.0.0",
    "prop-types": "^15.7.2",
    "qrcode": "^1.4.4",
    "qs": "^6.9.6",
    "re-resizable": "^6.9.0",
    "react": "^16.14.0",
    "react-beautiful-dnd": "^4.0.1",
    "react-dom": "^16.14.0",
    "react-focus-lock": "^2.5.0",
    "react-transition-group": "^4.4.1",
    "resize-observer-polyfill": "^1.5.1",
    "rfc4648": "^1.4.0",
    "sanitize-html": "^2.3.2",
    "tar-js": "^0.3.0",
    "text-encoding-utf-8": "^1.0.2",
    "url": "^0.11.0",
    "what-input": "^5.2.10",
    "zxcvbn": "^4.4.2"
  },
  "devDependencies": {
    "@babel/cli": "^7.12.10",
    "@babel/core": "^7.12.10",
    "@babel/parser": "^7.12.11",
    "@babel/plugin-proposal-class-properties": "^7.12.1",
    "@babel/plugin-proposal-decorators": "^7.12.12",
    "@babel/plugin-proposal-export-default-from": "^7.12.1",
    "@babel/plugin-proposal-numeric-separator": "^7.12.7",
    "@babel/plugin-proposal-object-rest-spread": "^7.12.1",
    "@babel/plugin-transform-flow-comments": "^7.12.1",
    "@babel/plugin-transform-runtime": "^7.12.10",
    "@babel/preset-env": "^7.12.11",
    "@babel/preset-flow": "^7.12.1",
    "@babel/preset-react": "^7.12.10",
    "@babel/preset-typescript": "^7.12.7",
    "@babel/register": "^7.12.10",
    "@babel/traverse": "^7.12.12",
    "@matrix-org/olm": "https://gitlab.matrix.org/api/v4/projects/27/packages/npm/@matrix-org/olm/-/@matrix-org/olm-3.2.3.tgz",
    "@peculiar/webcrypto": "^1.1.4",
    "@sinonjs/fake-timers": "^7.0.2",
    "@types/classnames": "^2.2.11",
    "@types/counterpart": "^0.18.1",
    "@types/flux": "^3.1.9",
    "@types/jest": "^26.0.20",
    "@types/linkifyjs": "^2.1.3",
    "@types/lodash": "^4.14.168",
    "@types/modernizr": "^3.5.3",
    "@types/node": "^14.14.22",
    "@types/pako": "^1.0.1",
    "@types/parse5": "^6.0.0",
    "@types/qrcode": "^1.3.5",
    "@types/react": "^16.9",
    "@types/react-dom": "^16.9.10",
    "@types/react-transition-group": "^4.4.0",
    "@types/sanitize-html": "^2.3.1",
    "@types/zxcvbn": "^4.4.0",
    "@typescript-eslint/eslint-plugin": "^4.14.0",
    "@typescript-eslint/parser": "^4.14.0",
    "babel-eslint": "^10.1.0",
    "babel-jest": "^26.6.3",
    "chokidar": "^3.5.1",
    "concurrently": "^5.3.0",
    "enzyme": "^3.11.0",
    "enzyme-adapter-react-16": "^1.15.6",
    "eslint": "7.18.0",
    "eslint-config-matrix-org": "^0.2.0",
    "eslint-plugin-babel": "^5.3.1",
    "eslint-plugin-flowtype": "^5.2.0",
    "eslint-plugin-react": "^7.22.0",
    "eslint-plugin-react-hooks": "^4.2.0",
    "glob": "^7.1.6",
    "jest": "^26.6.3",
    "jest-canvas-mock": "^2.3.0",
    "jest-environment-jsdom-sixteen": "^1.0.3",
    "jest-fetch-mock": "^3.0.3",
    "matrix-mock-request": "^1.2.3",
    "matrix-react-test-utils": "^0.2.2",
    "matrix-web-i18n": "github:matrix-org/matrix-web-i18n",
<<<<<<< HEAD
    "@matrix-org/olm": "https://gitlab.matrix.org/api/v4/projects/27/packages/npm/@matrix-org/olm/-/@matrix-org/olm-3.2.3.tgz",
=======
>>>>>>> 9b633be9
    "react-test-renderer": "^16.14.0",
    "rimraf": "^3.0.2",
    "stylelint": "^13.9.0",
    "stylelint-config-standard": "^20.0.0",
    "stylelint-scss": "^3.18.0",
    "typescript": "^4.1.3",
    "walk": "^2.3.14"
  },
  "resolutions": {
    "**/@types/react": "^16.14"
  },
  "jest": {
    "testEnvironment": "./__test-utils__/environment.js",
    "testMatch": [
      "<rootDir>/test/**/*-test.[jt]s"
    ],
    "setupFiles": [
      "jest-canvas-mock"
    ],
    "setupFilesAfterEnv": [
      "<rootDir>/test/setupTests.js"
    ],
    "moduleNameMapper": {
      "\\.(gif|png|svg|ttf|woff2)$": "<rootDir>/__mocks__/imageMock.js",
      "\\$webapp/i18n/languages.json": "<rootDir>/__mocks__/languages.json",
      "decoderWorker\\.min\\.js": "<rootDir>/__mocks__/empty.js",
      "decoderWorker\\.min\\.wasm": "<rootDir>/__mocks__/empty.js",
      "waveWorker\\.min\\.js": "<rootDir>/__mocks__/empty.js"
    },
    "transformIgnorePatterns": [
      "/node_modules/(?!matrix-js-sdk).+$"
    ],
    "collectCoverageFrom": [
      "<rootDir>/src/**/*.{js,ts,tsx}"
    ],
    "coverageReporters": [
      "text"
    ]
  },
  "typings": "./lib/index.d.ts"
}<|MERGE_RESOLUTION|>--- conflicted
+++ resolved
@@ -162,10 +162,6 @@
     "matrix-mock-request": "^1.2.3",
     "matrix-react-test-utils": "^0.2.2",
     "matrix-web-i18n": "github:matrix-org/matrix-web-i18n",
-<<<<<<< HEAD
-    "@matrix-org/olm": "https://gitlab.matrix.org/api/v4/projects/27/packages/npm/@matrix-org/olm/-/@matrix-org/olm-3.2.3.tgz",
-=======
->>>>>>> 9b633be9
     "react-test-renderer": "^16.14.0",
     "rimraf": "^3.0.2",
     "stylelint": "^13.9.0",
